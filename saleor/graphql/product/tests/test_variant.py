from unittest.mock import ANY, patch
from uuid import uuid4

import graphene
import pytest
from django.utils.text import slugify
from measurement.measures import Weight
from prices import Money, TaxedMoney

from ....attribute import AttributeInputType
from ....attribute.models import AttributeValue
from ....attribute.utils import associate_attribute_values_to_instance
from ....core.weight import WeightUnits
from ....order import OrderStatus
from ....order.models import OrderLine
from ....product.error_codes import ProductErrorCode
from ....product.models import Product, ProductChannelListing, ProductVariant
from ....tests.utils import flush_post_commit_hooks
from ....warehouse.error_codes import StockErrorCode
from ....warehouse.models import Stock, Warehouse
from ...core.enums import WeightUnitsEnum
from ...tests.utils import assert_no_permission, get_graphql_content


def test_fetch_variant(
    staff_api_client,
    product,
    permission_manage_products,
    site_settings,
    channel_USD,
):
    query = """
    query ProductVariantDetails(
        $id: ID!, $address: AddressInput, $countryCode: CountryCode, $channel: String
    ) {
        productVariant(id: $id, channel: $channel) {
            id
            deprecatedStocksByCountry: stocks(countryCode: $countryCode) {
                id
            }
            stocksByAddress: stocks(address: $address) {
                id
            }
            attributes {
                attribute {
                    id
                    name
                    slug
                    values {
                        id
                        name
                        slug
                    }
                }
                values {
                    id
                    name
                    slug
                }
            }
            costPrice {
                currency
                amount
            }
            media {
                id
            }
            name
            channelListings {
                channel {
                    slug
                }
                price {
                    currency
                    amount
                }
                costPrice {
                    currency
                    amount
                }
            }
            product {
                id
            }
            weight {
                unit
                value
            }
        }
    }
    """
    # given
    variant = product.variants.first()
    variant.weight = Weight(kg=10)
    variant.save(update_fields=["weight"])

    site_settings.default_weight_unit = WeightUnits.GRAM
    site_settings.save(update_fields=["default_weight_unit"])

    variant_id = graphene.Node.to_global_id("ProductVariant", variant.pk)
    variables = {"id": variant_id, "countryCode": "EU", "channel": channel_USD.slug}
    staff_api_client.user.user_permissions.add(permission_manage_products)

    # when
    response = staff_api_client.post_graphql(query, variables)

    # then
    content = get_graphql_content(response)
    data = content["data"]["productVariant"]
    assert data["name"] == variant.name

    stocks_count = variant.stocks.count()
    assert len(data["deprecatedStocksByCountry"]) == stocks_count
    assert len(data["stocksByAddress"]) == stocks_count

    assert data["weight"]["value"] == 10000
    assert data["weight"]["unit"] == WeightUnitsEnum.G.name
    channel_listing_data = data["channelListings"][0]
    channel_listing = variant.channel_listings.get()
    assert channel_listing_data["channel"]["slug"] == channel_listing.channel.slug
    assert channel_listing_data["price"]["currency"] == channel_listing.currency
    assert channel_listing_data["price"]["amount"] == channel_listing.price_amount
    assert channel_listing_data["costPrice"]["currency"] == channel_listing.currency
    assert (
        channel_listing_data["costPrice"]["amount"] == channel_listing.cost_price_amount
    )


QUERY_PRODUCT_VARIANT_CHANNEL_LISTING = """
    query ProductVariantDetails($id: ID!, $channel: String) {
        productVariant(id: $id, channel: $channel) {
            id
            channelListings {
                channel {
                    slug
                }
                price {
                    currency
                    amount
                }
                costPrice {
                    currency
                    amount
                }
            }
        }
    }
"""


def test_get_product_variant_channel_listing_as_staff_user(
    staff_api_client,
    product_available_in_many_channels,
    channel_USD,
):
    # given
    variant = product_available_in_many_channels.variants.get()
    variant_id = graphene.Node.to_global_id("ProductVariant", variant.pk)
    variables = {"id": variant_id, "channel": channel_USD.slug}

    # when
    response = staff_api_client.post_graphql(
        QUERY_PRODUCT_VARIANT_CHANNEL_LISTING,
        variables,
    )
    content = get_graphql_content(response)

    # then
    data = content["data"]["productVariant"]
    channel_listings = variant.channel_listings.all()
    for channel_listing in channel_listings:
        assert {
            "channel": {"slug": channel_listing.channel.slug},
            "price": {
                "currency": channel_listing.currency,
                "amount": channel_listing.price_amount,
            },
            "costPrice": {
                "currency": channel_listing.currency,
                "amount": channel_listing.cost_price_amount,
            },
        } in data["channelListings"]
    assert len(data["channelListings"]) == variant.channel_listings.count()


def test_get_product_variant_channel_listing_as_app(
    app_api_client,
    product_available_in_many_channels,
    channel_USD,
):
    # given
    variant = product_available_in_many_channels.variants.get()
    variant_id = graphene.Node.to_global_id("ProductVariant", variant.pk)
    variables = {"id": variant_id, "channel": channel_USD.slug}

    # when
    response = app_api_client.post_graphql(
        QUERY_PRODUCT_VARIANT_CHANNEL_LISTING,
        variables,
    )
    content = get_graphql_content(response)

    # then
    data = content["data"]["productVariant"]
    channel_listings = variant.channel_listings.all()
    for channel_listing in channel_listings:
        assert {
            "channel": {"slug": channel_listing.channel.slug},
            "price": {
                "currency": channel_listing.currency,
                "amount": channel_listing.price_amount,
            },
            "costPrice": {
                "currency": channel_listing.currency,
                "amount": channel_listing.cost_price_amount,
            },
        } in data["channelListings"]
    assert len(data["channelListings"]) == variant.channel_listings.count()


def test_get_product_variant_channel_listing_as_customer(
    user_api_client,
    product_available_in_many_channels,
    channel_USD,
):
    # given
    variant = product_available_in_many_channels.variants.get()
    variant_id = graphene.Node.to_global_id("ProductVariant", variant.pk)
    variables = {"id": variant_id, "channel": channel_USD.slug}

    # when
    response = user_api_client.post_graphql(
        QUERY_PRODUCT_VARIANT_CHANNEL_LISTING,
        variables,
    )

    # then
    assert_no_permission(response)


def test_get_product_variant_channel_listing_as_anonymous(
    api_client,
    product_available_in_many_channels,
    channel_USD,
):
    # given
    variant = product_available_in_many_channels.variants.get()
    variant_id = graphene.Node.to_global_id("ProductVariant", variant.pk)
    variables = {"id": variant_id, "channel": channel_USD.slug}

    # when
    response = api_client.post_graphql(
        QUERY_PRODUCT_VARIANT_CHANNEL_LISTING,
        variables,
    )

    # then
    assert_no_permission(response)


CREATE_VARIANT_MUTATION = """
      mutation createVariant (
            $productId: ID!,
            $sku: String,
            $stocks: [StockInput!],
            $attributes: [AttributeValueInput]!,
            $weight: WeightScalar,
            $trackInventory: Boolean) {
                productVariantCreate(
                    input: {
                        product: $productId,
                        sku: $sku,
                        stocks: $stocks,
                        attributes: $attributes,
                        trackInventory: $trackInventory,
                        weight: $weight
                    }) {
                    productErrors {
                      field
                      message
                      attributes
                      code
                    }
                    productVariant {
                        id
                        name
                        sku
                        attributes {
                            attribute {
                                slug
                            }
                            values {
                                name
                                slug
                                reference
                                file {
                                    url
                                    contentType
                                }
                            }
                        }
                        costPrice {
                            currency
                            amount
                            localized
                        }
                        weight {
                            value
                            unit
                        }
                        stocks {
                            quantity
                            warehouse {
                                slug
                            }
                        }
                    }
                }
            }

"""


@patch("saleor.plugins.manager.PluginsManager.product_variant_created")
@patch("saleor.plugins.manager.PluginsManager.product_variant_updated")
def test_create_variant(
    updated_webhook_mock,
    created_webhook_mock,
    staff_api_client,
    product,
    product_type,
    permission_manage_products,
    warehouse,
):
    query = CREATE_VARIANT_MUTATION
    product_id = graphene.Node.to_global_id("Product", product.pk)
    sku = "1"
    weight = 10.22
    variant_slug = product_type.variant_attributes.first().slug
    variant_id = graphene.Node.to_global_id(
        "Attribute", product_type.variant_attributes.first().pk
    )
    variant_value = "test-value"
    stocks = [
        {
            "warehouse": graphene.Node.to_global_id("Warehouse", warehouse.pk),
            "quantity": 20,
        }
    ]

    variables = {
        "productId": product_id,
        "sku": sku,
        "stocks": stocks,
        "weight": weight,
        "attributes": [{"id": variant_id, "values": [variant_value]}],
        "trackInventory": True,
    }
    response = staff_api_client.post_graphql(
        query, variables, permissions=[permission_manage_products]
    )
    content = get_graphql_content(response)["data"]["productVariantCreate"]
    flush_post_commit_hooks()

    assert not content["productErrors"]
    data = content["productVariant"]
    assert data["name"] == variant_value
    assert data["sku"] == sku
    assert data["attributes"][0]["attribute"]["slug"] == variant_slug
    assert data["attributes"][0]["values"][0]["slug"] == variant_value
    assert data["weight"]["unit"] == WeightUnitsEnum.KG.name
    assert data["weight"]["value"] == weight
    assert len(data["stocks"]) == 1
    assert data["stocks"][0]["quantity"] == stocks[0]["quantity"]
    assert data["stocks"][0]["warehouse"]["slug"] == warehouse.slug
    created_webhook_mock.assert_called_once_with(product.variants.last())
    updated_webhook_mock.assert_not_called()


@patch("saleor.plugins.manager.PluginsManager.product_variant_created")
def test_create_variant_with_file_attribute(
    created_webhook_mock,
    staff_api_client,
    product,
    product_type,
    file_attribute,
    permission_manage_products,
    warehouse,
):
    query = CREATE_VARIANT_MUTATION
    product_id = graphene.Node.to_global_id("Product", product.pk)
    sku = "1"
    weight = 10.22

    product_type.variant_attributes.clear()
    product_type.variant_attributes.add(file_attribute)
    file_attr_id = graphene.Node.to_global_id("Attribute", file_attribute.id)
    existing_value = file_attribute.values.first()

    values_count = file_attribute.values.count()

    stocks = [
        {
            "warehouse": graphene.Node.to_global_id("Warehouse", warehouse.pk),
            "quantity": 20,
        }
    ]

    variables = {
        "productId": product_id,
        "sku": sku,
        "stocks": stocks,
        "weight": weight,
        "attributes": [{"id": file_attr_id, "file": existing_value.file_url}],
        "trackInventory": True,
    }
    response = staff_api_client.post_graphql(
        query, variables, permissions=[permission_manage_products]
    )
    content = get_graphql_content(response)["data"]["productVariantCreate"]
    flush_post_commit_hooks()

    assert not content["productErrors"]
    data = content["productVariant"]
    assert data["name"] == sku
    assert data["sku"] == sku
    assert data["attributes"][0]["attribute"]["slug"] == file_attribute.slug
    assert data["attributes"][0]["values"][0]["slug"] == f"{existing_value.slug}-2"
    assert data["attributes"][0]["values"][0]["name"] == existing_value.name
    assert data["weight"]["unit"] == WeightUnitsEnum.KG.name
    assert data["weight"]["value"] == weight
    assert len(data["stocks"]) == 1
    assert data["stocks"][0]["quantity"] == stocks[0]["quantity"]
    assert data["stocks"][0]["warehouse"]["slug"] == warehouse.slug

    file_attribute.refresh_from_db()
    assert file_attribute.values.count() == values_count + 1

    created_webhook_mock.assert_called_once_with(product.variants.last())


@patch("saleor.plugins.manager.PluginsManager.product_variant_created")
def test_create_variant_with_file_attribute_new_value(
    created_webhook_mock,
    staff_api_client,
    product,
    product_type,
    file_attribute,
    permission_manage_products,
    warehouse,
):
    query = CREATE_VARIANT_MUTATION
    product_id = graphene.Node.to_global_id("Product", product.pk)
    sku = "1"
    price = 1.32
    cost_price = 3.22
    weight = 10.22

    product_type.variant_attributes.clear()
    product_type.variant_attributes.add(file_attribute)
    file_attr_id = graphene.Node.to_global_id("Attribute", file_attribute.id)
    new_value = "new_value.txt"

    values_count = file_attribute.values.count()

    stocks = [
        {
            "warehouse": graphene.Node.to_global_id("Warehouse", warehouse.pk),
            "quantity": 20,
        }
    ]

    variables = {
        "productId": product_id,
        "sku": sku,
        "stocks": stocks,
        "costPrice": cost_price,
        "price": price,
        "weight": weight,
        "attributes": [{"id": file_attr_id, "file": new_value}],
        "trackInventory": True,
    }
    response = staff_api_client.post_graphql(
        query, variables, permissions=[permission_manage_products]
    )
    content = get_graphql_content(response)["data"]["productVariantCreate"]
    flush_post_commit_hooks()

    assert not content["productErrors"]
    data = content["productVariant"]
    assert data["name"] == sku
    assert data["sku"] == sku
    assert data["attributes"][0]["attribute"]["slug"] == file_attribute.slug
    assert data["attributes"][0]["values"][0]["slug"] == slugify(new_value)
    assert data["weight"]["unit"] == WeightUnitsEnum.KG.name
    assert data["weight"]["value"] == weight
    assert len(data["stocks"]) == 1
    assert data["stocks"][0]["quantity"] == stocks[0]["quantity"]
    assert data["stocks"][0]["warehouse"]["slug"] == warehouse.slug

    file_attribute.refresh_from_db()
    assert file_attribute.values.count() == values_count + 1

    created_webhook_mock.assert_called_once_with(product.variants.last())


@patch("saleor.plugins.manager.PluginsManager.product_variant_created")
def test_create_variant_with_file_attribute_no_file_url_given(
    created_webhook_mock,
    staff_api_client,
    product,
    product_type,
    file_attribute,
    permission_manage_products,
    warehouse,
):
    query = CREATE_VARIANT_MUTATION
    product_id = graphene.Node.to_global_id("Product", product.pk)
    sku = "1"
    price = 1.32
    cost_price = 3.22
    weight = 10.22

    product_type.variant_attributes.clear()
    product_type.variant_attributes.add(file_attribute)
    file_attr_id = graphene.Node.to_global_id("Attribute", file_attribute.id)

    values_count = file_attribute.values.count()

    stocks = [
        {
            "warehouse": graphene.Node.to_global_id("Warehouse", warehouse.pk),
            "quantity": 20,
        }
    ]

    variables = {
        "productId": product_id,
        "sku": sku,
        "stocks": stocks,
        "costPrice": cost_price,
        "price": price,
        "weight": weight,
        "attributes": [{"id": file_attr_id}],
        "trackInventory": True,
    }
    response = staff_api_client.post_graphql(
        query, variables, permissions=[permission_manage_products]
    )
    content = get_graphql_content(response)["data"]["productVariantCreate"]
    flush_post_commit_hooks()

    errors = content["productErrors"]
    data = content["productVariant"]
    assert not errors
    assert data["name"] == sku
    assert data["sku"] == sku
    assert data["attributes"][0]["attribute"]["slug"] == file_attribute.slug
    assert len(data["attributes"][0]["values"]) == 0
    assert data["weight"]["unit"] == WeightUnitsEnum.KG.name
    assert data["weight"]["value"] == weight
    assert len(data["stocks"]) == 1
    assert data["stocks"][0]["quantity"] == stocks[0]["quantity"]
    assert data["stocks"][0]["warehouse"]["slug"] == warehouse.slug

    file_attribute.refresh_from_db()
    assert file_attribute.values.count() == values_count

    created_webhook_mock.assert_called_once_with(product.variants.last())


@patch("saleor.plugins.manager.PluginsManager.product_variant_created")
def test_create_variant_with_page_reference_attribute(
    created_webhook_mock,
    staff_api_client,
    product,
    product_type,
    product_type_page_reference_attribute,
    page_list,
    permission_manage_products,
    warehouse,
):
    query = CREATE_VARIANT_MUTATION
    product_id = graphene.Node.to_global_id("Product", product.pk)
    sku = "1"

    product_type.variant_attributes.clear()
    product_type.variant_attributes.add(product_type_page_reference_attribute)
    ref_attr_id = graphene.Node.to_global_id(
        "Attribute", product_type_page_reference_attribute.id
    )

    page_ref_1 = graphene.Node.to_global_id("Page", page_list[0].pk)
    page_ref_2 = graphene.Node.to_global_id("Page", page_list[1].pk)

    values_count = product_type_page_reference_attribute.values.count()

    stocks = [
        {
            "warehouse": graphene.Node.to_global_id("Warehouse", warehouse.pk),
            "quantity": 20,
        }
    ]

    variables = {
        "productId": product_id,
        "sku": sku,
        "stocks": stocks,
        "attributes": [{"id": ref_attr_id, "references": [page_ref_1, page_ref_2]}],
        "trackInventory": True,
    }
    response = staff_api_client.post_graphql(
        query, variables, permissions=[permission_manage_products]
    )
    content = get_graphql_content(response)["data"]["productVariantCreate"]
    flush_post_commit_hooks()

    assert not content["productErrors"]
    data = content["productVariant"]
    assert data["sku"] == sku
    variant_id = data["id"]
    _, variant_pk = graphene.Node.from_global_id(variant_id)
    assert (
        data["attributes"][0]["attribute"]["slug"]
        == product_type_page_reference_attribute.slug
    )
    expected_values = [
        {
            "slug": f"{variant_pk}_{page_list[0].pk}",
            "file": None,
            "reference": page_ref_1,
            "name": page_list[0].title,
        },
        {
            "slug": f"{variant_pk}_{page_list[1].pk}",
            "file": None,
            "reference": page_ref_2,
            "name": page_list[1].title,
        },
    ]
    for value in expected_values:
        assert value in data["attributes"][0]["values"]
    assert len(data["stocks"]) == 1
    assert data["stocks"][0]["quantity"] == stocks[0]["quantity"]
    assert data["stocks"][0]["warehouse"]["slug"] == warehouse.slug

    product_type_page_reference_attribute.refresh_from_db()
    assert product_type_page_reference_attribute.values.count() == values_count + 2

    created_webhook_mock.assert_called_once_with(product.variants.last())


@patch("saleor.plugins.manager.PluginsManager.product_variant_updated")
@patch("saleor.plugins.manager.PluginsManager.product_variant_created")
def test_create_variant_with_page_reference_attribute_no_references_given(
    created_webhook_mock,
    updated_webhook_mock,
    staff_api_client,
    product,
    product_type,
    product_type_page_reference_attribute,
    permission_manage_products,
    warehouse,
):
    query = CREATE_VARIANT_MUTATION
    product_id = graphene.Node.to_global_id("Product", product.pk)
    sku = "1"

    product_type.variant_attributes.clear()
    product_type.variant_attributes.add(product_type_page_reference_attribute)
    ref_attr_id = graphene.Node.to_global_id(
        "Attribute", product_type_page_reference_attribute.id
    )

    values_count = product_type_page_reference_attribute.values.count()

    stocks = [
        {
            "warehouse": graphene.Node.to_global_id("Warehouse", warehouse.pk),
            "quantity": 20,
        }
    ]

    variables = {
        "productId": product_id,
        "sku": sku,
        "stocks": stocks,
        "attributes": [{"id": ref_attr_id, "file": "test.jpg"}],
        "trackInventory": True,
    }
    response = staff_api_client.post_graphql(
        query, variables, permissions=[permission_manage_products]
    )
    content = get_graphql_content(response)["data"]["productVariantCreate"]
    flush_post_commit_hooks()
    errors = content["productErrors"]
    data = content["productVariant"]

    assert not data
    assert len(errors) == 1
    assert errors[0]["code"] == ProductErrorCode.REQUIRED.name
    assert errors[0]["field"] == "attributes"
    assert errors[0]["attributes"] == [ref_attr_id]

    product_type_page_reference_attribute.refresh_from_db()
    assert product_type_page_reference_attribute.values.count() == values_count

    created_webhook_mock.assert_not_called()
    updated_webhook_mock.assert_not_called()


@patch("saleor.plugins.manager.PluginsManager.product_variant_created")
def test_create_variant_with_product_reference_attribute(
    created_webhook_mock,
    staff_api_client,
    product,
    product_type,
    product_type_product_reference_attribute,
    product_list,
    permission_manage_products,
    warehouse,
):
    query = CREATE_VARIANT_MUTATION
    product_id = graphene.Node.to_global_id("Product", product.pk)
    sku = "1"

    product_type.variant_attributes.clear()
    product_type.variant_attributes.add(product_type_product_reference_attribute)
    ref_attr_id = graphene.Node.to_global_id(
        "Attribute", product_type_product_reference_attribute.id
    )

    product_ref_1 = graphene.Node.to_global_id("Product", product_list[0].pk)
    product_ref_2 = graphene.Node.to_global_id("Product", product_list[1].pk)

    values_count = product_type_product_reference_attribute.values.count()

    stocks = [
        {
            "warehouse": graphene.Node.to_global_id("Warehouse", warehouse.pk),
            "quantity": 20,
        }
    ]

    variables = {
        "productId": product_id,
        "sku": sku,
        "stocks": stocks,
        "attributes": [
            {"id": ref_attr_id, "references": [product_ref_1, product_ref_2]}
        ],
        "trackInventory": True,
    }
    response = staff_api_client.post_graphql(
        query, variables, permissions=[permission_manage_products]
    )
    content = get_graphql_content(response)["data"]["productVariantCreate"]
    flush_post_commit_hooks()

    assert not content["productErrors"]
    data = content["productVariant"]
    assert data["sku"] == sku
    variant_id = data["id"]
    _, variant_pk = graphene.Node.from_global_id(variant_id)
    assert (
        data["attributes"][0]["attribute"]["slug"]
        == product_type_product_reference_attribute.slug
    )
    expected_values = [
        {
            "slug": f"{variant_pk}_{product_list[0].pk}",
            "file": None,
            "reference": product_ref_1,
            "name": product_list[0].name,
        },
        {
            "slug": f"{variant_pk}_{product_list[1].pk}",
            "file": None,
            "reference": product_ref_2,
            "name": product_list[1].name,
        },
    ]
    for value in expected_values:
        assert value in data["attributes"][0]["values"]
    assert len(data["stocks"]) == 1
    assert data["stocks"][0]["quantity"] == stocks[0]["quantity"]
    assert data["stocks"][0]["warehouse"]["slug"] == warehouse.slug

    product_type_product_reference_attribute.refresh_from_db()
    assert product_type_product_reference_attribute.values.count() == values_count + 2

    created_webhook_mock.assert_called_once_with(product.variants.last())


@patch("saleor.plugins.manager.PluginsManager.product_variant_updated")
@patch("saleor.plugins.manager.PluginsManager.product_variant_created")
def test_create_variant_with_product_reference_attribute_no_references_given(
    created_webhook_mock,
    updated_webhook_mock,
    staff_api_client,
    product,
    product_type,
    product_type_product_reference_attribute,
    permission_manage_products,
    warehouse,
):
    query = CREATE_VARIANT_MUTATION
    product_id = graphene.Node.to_global_id("Product", product.pk)
    sku = "1"

    product_type.variant_attributes.clear()
    product_type.variant_attributes.add(product_type_product_reference_attribute)
    ref_attr_id = graphene.Node.to_global_id(
        "Attribute", product_type_product_reference_attribute.id
    )

    values_count = product_type_product_reference_attribute.values.count()

    stocks = [
        {
            "warehouse": graphene.Node.to_global_id("Warehouse", warehouse.pk),
            "quantity": 20,
        }
    ]

    variables = {
        "productId": product_id,
        "sku": sku,
        "stocks": stocks,
        "attributes": [{"id": ref_attr_id, "file": "test.jpg"}],
        "trackInventory": True,
    }
    response = staff_api_client.post_graphql(
        query, variables, permissions=[permission_manage_products]
    )
    content = get_graphql_content(response)["data"]["productVariantCreate"]
    flush_post_commit_hooks()
    errors = content["productErrors"]
    data = content["productVariant"]

    assert not data
    assert len(errors) == 1
    assert errors[0]["code"] == ProductErrorCode.REQUIRED.name
    assert errors[0]["field"] == "attributes"
    assert errors[0]["attributes"] == [ref_attr_id]

    product_type_product_reference_attribute.refresh_from_db()
    assert product_type_product_reference_attribute.values.count() == values_count

    created_webhook_mock.assert_not_called()
    updated_webhook_mock.assert_not_called()


def test_create_product_variant_with_negative_weight(
    staff_api_client, product, product_type, permission_manage_products
):
    query = CREATE_VARIANT_MUTATION
    product_id = graphene.Node.to_global_id("Product", product.pk)

    variant_id = graphene.Node.to_global_id(
        "Attribute", product_type.variant_attributes.first().pk
    )
    variant_value = "test-value"

    variables = {
        "productId": product_id,
        "weight": -1,
        "attributes": [{"id": variant_id, "values": [variant_value]}],
    }
    response = staff_api_client.post_graphql(
        query, variables, permissions=[permission_manage_products]
    )
    content = get_graphql_content(response)
    data = content["data"]["productVariantCreate"]
    error = data["productErrors"][0]
    assert error["field"] == "weight"
    assert error["code"] == ProductErrorCode.INVALID.name


def test_create_product_variant_without_attributes(
    staff_api_client, product, permission_manage_products
):
    # given
    query = CREATE_VARIANT_MUTATION
    product_id = graphene.Node.to_global_id("Product", product.pk)
    variables = {
        "productId": product_id,
        "sku": "test-sku",
        "price": 0,
        "attributes": [],
    }

    # when
    response = staff_api_client.post_graphql(
        query, variables, permissions=[permission_manage_products]
    )

    # then
    content = get_graphql_content(response)
    data = content["data"]["productVariantCreate"]
    error = data["productErrors"][0]

    assert error["field"] == "attributes"
    assert error["code"] == ProductErrorCode.REQUIRED.name


def test_create_product_variant_not_all_attributes(
    staff_api_client, product, product_type, color_attribute, permission_manage_products
):
    query = CREATE_VARIANT_MUTATION
    product_id = graphene.Node.to_global_id("Product", product.pk)
    sku = "1"
    variant_id = graphene.Node.to_global_id(
        "Attribute", product_type.variant_attributes.first().pk
    )
    variant_value = "test-value"
    product_type.variant_attributes.add(color_attribute)

    variables = {
        "productId": product_id,
        "sku": sku,
        "attributes": [{"id": variant_id, "values": [variant_value]}],
    }
    response = staff_api_client.post_graphql(
        query, variables, permissions=[permission_manage_products]
    )
    content = get_graphql_content(response)
    assert content["data"]["productVariantCreate"]["productErrors"]
    assert content["data"]["productVariantCreate"]["productErrors"][0] == {
        "field": "attributes",
        "code": ProductErrorCode.REQUIRED.name,
        "message": ANY,
        "attributes": None,
    }
    assert not product.variants.filter(sku=sku).exists()


def test_create_product_variant_duplicated_attributes(
    staff_api_client,
    product_with_variant_with_two_attributes,
    color_attribute,
    size_attribute,
    permission_manage_products,
):
    query = CREATE_VARIANT_MUTATION
    product = product_with_variant_with_two_attributes
    product_id = graphene.Node.to_global_id("Product", product.pk)
    color_attribute_id = graphene.Node.to_global_id("Attribute", color_attribute.id)
    size_attribute_id = graphene.Node.to_global_id("Attribute", size_attribute.id)
    sku = str(uuid4())[:12]
    variables = {
        "productId": product_id,
        "sku": sku,
        "attributes": [
            {"id": color_attribute_id, "values": ["red"]},
            {"id": size_attribute_id, "values": ["small"]},
        ],
    }
    response = staff_api_client.post_graphql(
        query, variables, permissions=[permission_manage_products]
    )
    content = get_graphql_content(response)
    assert content["data"]["productVariantCreate"]["productErrors"]
    assert content["data"]["productVariantCreate"]["productErrors"][0] == {
        "field": "attributes",
        "code": ProductErrorCode.DUPLICATED_INPUT_ITEM.name,
        "message": ANY,
        "attributes": None,
    }
    assert not product.variants.filter(sku=sku).exists()


def test_create_variant_invalid_variant_attributes(
    staff_api_client,
    product,
    product_type,
    permission_manage_products,
    warehouse,
    color_attribute,
    weight_attribute,
):
    query = CREATE_VARIANT_MUTATION
    product_id = graphene.Node.to_global_id("Product", product.pk)
    sku = "1"
    price = 1.32
    cost_price = 3.22
    weight = 10.22

    # Default attribute defined in product_type fixture
    size_attribute = product_type.variant_attributes.get(name="Size")
    size_value_slug = size_attribute.values.first().slug
    size_attr_id = graphene.Node.to_global_id("Attribute", size_attribute.id)

    # Add second attribute
    product_type.variant_attributes.add(color_attribute)
    color_attr_id = graphene.Node.to_global_id("Attribute", color_attribute.id)
    non_existent_attr_value = "The cake is a lie"

    # Add third attribute
    product_type.variant_attributes.add(weight_attribute)
    weight_attr_id = graphene.Node.to_global_id("Attribute", weight_attribute.id)

    stocks = [
        {
            "warehouse": graphene.Node.to_global_id("Warehouse", warehouse.pk),
            "quantity": 20,
        }
    ]

    variables = {
        "productId": product_id,
        "sku": sku,
        "stocks": stocks,
        "costPrice": cost_price,
        "price": price,
        "weight": weight,
        "attributes": [
            {"id": color_attr_id, "values": [" "]},
            {"id": weight_attr_id, "values": [None]},
            {"id": size_attr_id, "values": [non_existent_attr_value, size_value_slug]},
        ],
        "trackInventory": True,
    }
    response = staff_api_client.post_graphql(
        query, variables, permissions=[permission_manage_products]
    )
    content = get_graphql_content(response)

    data = content["data"]["productVariantCreate"]
    errors = data["productErrors"]

    assert not data["productVariant"]
    assert len(errors) == 2

    expected_errors = [
        {
            "attributes": [color_attr_id, weight_attr_id],
            "code": ProductErrorCode.REQUIRED.name,
            "field": "attributes",
            "message": ANY,
        },
        {
            "attributes": [size_attr_id],
            "code": ProductErrorCode.INVALID.name,
            "field": "attributes",
            "message": ANY,
        },
    ]
    for error in expected_errors:
        assert error in errors


<<<<<<< HEAD
@patch("saleor.plugins.manager.PluginsManager.product_variant_created")
def test_create_variant_with_text_attribute(
    created_webhook_mock,
    permission_manage_products,
    product,
    product_type,
    staff_api_client,
    text_attribute,
    warehouse,
):
    product_type.variant_attributes.add(text_attribute)
    query = CREATE_VARIANT_MUTATION
    product_id = graphene.Node.to_global_id("Product", product.pk)
    sku = "1"
    price = 1.32
    cost_price = 3.22
    weight = 10.22
    attr_id = graphene.Node.to_global_id("Attribute", text_attribute.id)
    text = "Sample text"
    stocks = [
        {
            "warehouse": graphene.Node.to_global_id("Warehouse", warehouse.pk),
            "quantity": 20,
        }
    ]
    variables = {
        "productId": product_id,
        "sku": sku,
        "stocks": stocks,
        "costPrice": cost_price,
        "price": price,
        "weight": weight,
        "attributes": [
            {"id": attr_id, "values": text},
        ],
        "trackInventory": True,
    }

    response = staff_api_client.post_graphql(
        query, variables, permissions=[permission_manage_products]
    )
    content = get_graphql_content(response)["data"]["productVariantCreate"]
    flush_post_commit_hooks()
    data = content["productVariant"]

    assert not content["productErrors"]
    assert data["name"] == sku
    assert data["sku"] == sku
    assert data["attributes"][-1]["attribute"]["slug"] == text_attribute.slug
    assert data["attributes"][-1]["values"][0]["name"] == text
    created_webhook_mock.assert_called_once_with(product.variants.last())


def test_create_variant_attributes_save_error(
    permission_manage_products,
    product,
    product_type,
    staff_api_client,
    text_attribute,
    warehouse,
):
    query = CREATE_VARIANT_MUTATION
    product_id = graphene.Node.to_global_id("Product", product.pk)
    sku = "1"
    price = 1.32
    cost_price = 3.22
    weight = 10.22

    product_type.variant_attributes.add(text_attribute)
    attr_id = graphene.Node.to_global_id("Attribute", text_attribute.id)

    stocks = [
        {
            "warehouse": graphene.Node.to_global_id("Warehouse", warehouse.pk),
            "quantity": 20,
        }
    ]
    variables = {
        "productId": product_id,
        "sku": sku,
        "stocks": stocks,
        "costPrice": cost_price,
        "price": price,
        "weight": weight,
        "attributes": [
            {"id": attr_id, "values": ["long text" * 100]},
        ],
        "trackInventory": True,
    }
    response = staff_api_client.post_graphql(
        query, variables, permissions=[permission_manage_products]
    )
    content = get_graphql_content(response)

    data = content["data"]["productVariantCreate"]
    errors = data["productErrors"]

    assert not data["productVariant"]
    assert len(errors) == 1
    assert errors[0] == {
        "attributes": [attr_id],
        "code": ProductErrorCode.INVALID.name,
        "field": "attributes",
        "message": ANY,
    }


def test_create_product_variant_update_with_new_attributes(
=======
def test_product_variant_update_with_new_attributes(
>>>>>>> f91686a2
    staff_api_client, permission_manage_products, product, size_attribute
):
    query = """
        mutation VariantUpdate(
          $id: ID!
          $attributes: [AttributeValueInput]
          $sku: String
          $trackInventory: Boolean!
        ) {
          productVariantUpdate(
            id: $id
            input: {
              attributes: $attributes
              sku: $sku
              trackInventory: $trackInventory
            }
          ) {
            errors {
              field
              message
            }
            productVariant {
              id
              attributes {
                attribute {
                  id
                  name
                  slug
                  values {
                    id
                    name
                    slug
                    __typename
                  }
                  __typename
                }
                __typename
              }
            }
          }
        }
    """

    size_attribute_id = graphene.Node.to_global_id("Attribute", size_attribute.pk)
    variant_id = graphene.Node.to_global_id(
        "ProductVariant", product.variants.first().pk
    )

    variables = {
        "attributes": [{"id": size_attribute_id, "values": ["XXXL"]}],
        "id": variant_id,
        "sku": "21599567",
        "trackInventory": True,
    }

    data = get_graphql_content(
        staff_api_client.post_graphql(
            query, variables, permissions=[permission_manage_products]
        )
    )["data"]["productVariantUpdate"]
    assert not data["errors"]
    assert data["productVariant"]["id"] == variant_id

    attributes = data["productVariant"]["attributes"]
    assert len(attributes) == 1
    assert attributes[0]["attribute"]["id"] == size_attribute_id


@patch("saleor.plugins.manager.PluginsManager.product_variant_created")
@patch("saleor.plugins.manager.PluginsManager.product_variant_updated")
def test_update_product_variant(
    product_variant_updated_webhook_mock,
    product_variant_created_webhook_mock,
    staff_api_client,
    product,
    size_attribute,
    permission_manage_products,
):
    query = """
        mutation updateVariant (
            $id: ID!,
            $sku: String!,
            $trackInventory: Boolean!,
            $attributes: [AttributeValueInput]) {
                productVariantUpdate(
                    id: $id,
                    input: {
                        sku: $sku,
                        trackInventory: $trackInventory,
                        attributes: $attributes,
                    }) {
                    productVariant {
                        name
                        sku
                        channelListings {
                            channel {
                                slug
                            }
                        }
                        costPrice {
                            currency
                            amount
                            localized
                        }
                    }
                }
            }

    """
    variant = product.variants.first()
    variant_id = graphene.Node.to_global_id("ProductVariant", variant.pk)
    attribute_id = graphene.Node.to_global_id("Attribute", size_attribute.pk)
    sku = "test sku"

    variables = {
        "id": variant_id,
        "sku": sku,
        "trackInventory": True,
        "attributes": [{"id": attribute_id, "values": ["S"]}],
    }

    response = staff_api_client.post_graphql(
        query, variables, permissions=[permission_manage_products]
    )
    variant.refresh_from_db()
    content = get_graphql_content(response)
    flush_post_commit_hooks()
    data = content["data"]["productVariantUpdate"]["productVariant"]

    assert data["name"] == variant.name
    assert data["sku"] == sku
    product_variant_updated_webhook_mock.assert_called_once_with(
        product.variants.last()
    )
    product_variant_created_webhook_mock.assert_not_called()


def test_update_product_variant_with_negative_weight(
    staff_api_client, product, permission_manage_products
):
    query = """
        mutation updateVariant (
            $id: ID!,
            $weight: WeightScalar
        ) {
            productVariantUpdate(
                id: $id,
                input: {
                    weight: $weight,
                }
            ){
                productVariant {
                    name
                }
                productErrors {
                    field
                    message
                    code
                }
            }
        }
    """
    variant = product.variants.first()
    variant_id = graphene.Node.to_global_id("ProductVariant", variant.pk)
    variables = {"id": variant_id, "weight": -1}
    response = staff_api_client.post_graphql(
        query, variables, permissions=[permission_manage_products]
    )
    variant.refresh_from_db()
    content = get_graphql_content(response)
    data = content["data"]["productVariantUpdate"]
    error = data["productErrors"][0]
    assert error["field"] == "weight"
    assert error["code"] == ProductErrorCode.INVALID.name


QUERY_UPDATE_VARIANT_ATTRIBUTES = """
    mutation updateVariant (
        $id: ID!,
        $sku: String,
        $attributes: [AttributeValueInput]!) {
            productVariantUpdate(
                id: $id,
                input: {
                    sku: $sku,
                    attributes: $attributes
                }) {
                productVariant {
                    sku
                    attributes {
                        attribute {
                            slug
                        }
                        values {
                            id
                            slug
                            name
                            file {
                                url
                                contentType
                            }
                            reference
                        }
                    }
                }
                errors {
                    field
                    message
                }
                productErrors {
                    field
                    code
                }
            }
        }
"""


def test_update_product_variant_not_all_attributes(
    staff_api_client, product, product_type, color_attribute, permission_manage_products
):
    """Ensures updating a variant with missing attributes (all attributes must
    be provided) raises an error. We expect the color attribute
    to be flagged as missing."""

    query = QUERY_UPDATE_VARIANT_ATTRIBUTES
    variant = product.variants.first()
    variant_id = graphene.Node.to_global_id("ProductVariant", variant.pk)
    sku = "test sku"
    attr_id = graphene.Node.to_global_id(
        "Attribute", product_type.variant_attributes.first().id
    )
    variant_value = "test-value"
    product_type.variant_attributes.add(color_attribute)

    variables = {
        "id": variant_id,
        "sku": sku,
        "attributes": [{"id": attr_id, "values": [variant_value]}],
    }

    response = staff_api_client.post_graphql(
        query, variables, permissions=[permission_manage_products]
    )
    variant.refresh_from_db()
    content = get_graphql_content(response)
    assert len(content["data"]["productVariantUpdate"]["errors"]) == 1
    assert content["data"]["productVariantUpdate"]["errors"][0] == {
        "field": "attributes",
        "message": "All variant selection attributes must take a value.",
    }
    assert not product.variants.filter(sku=sku).exists()


def test_update_product_variant_with_current_attribute(
    staff_api_client,
    product_with_variant_with_two_attributes,
    color_attribute,
    size_attribute,
    permission_manage_products,
):
    product = product_with_variant_with_two_attributes
    variant = product.variants.first()
    sku = str(uuid4())[:12]
    assert not variant.sku == sku
    assert variant.attributes.first().values.first().slug == "red"
    assert variant.attributes.last().values.first().slug == "small"

    variant_id = graphene.Node.to_global_id("ProductVariant", variant.pk)
    color_attribute_id = graphene.Node.to_global_id("Attribute", color_attribute.pk)
    size_attribute_id = graphene.Node.to_global_id("Attribute", size_attribute.pk)

    variables = {
        "id": variant_id,
        "sku": sku,
        "attributes": [
            {"id": color_attribute_id, "values": ["red"]},
            {"id": size_attribute_id, "values": ["small"]},
        ],
    }

    response = staff_api_client.post_graphql(
        QUERY_UPDATE_VARIANT_ATTRIBUTES,
        variables,
        permissions=[permission_manage_products],
    )
    content = get_graphql_content(response)

    data = content["data"]["productVariantUpdate"]
    assert not data["errors"]
    variant.refresh_from_db()
    assert variant.sku == sku
    assert variant.attributes.first().values.first().slug == "red"
    assert variant.attributes.last().values.first().slug == "small"


@patch("saleor.plugins.manager.PluginsManager.product_variant_updated")
def test_update_variant_with_text_attribute(
    product_variant_updated,
    permission_manage_products,
    product,
    product_type,
    staff_api_client,
    text_attribute,
    warehouse,
):
    product_type.variant_attributes.add(text_attribute)
    query = QUERY_UPDATE_VARIANT_ATTRIBUTES
    variant = product.variants.first()
    variant_id = graphene.Node.to_global_id("ProductVariant", variant.pk)
    sku = "123"
    attr_id = graphene.Node.to_global_id("Attribute", text_attribute.id)
    text = text_attribute.values.first().name
    variables = {
        "id": variant_id,
        "sku": sku,
        "attributes": [
            {"id": attr_id, "values": text},
        ],
    }
    associate_attribute_values_to_instance(
        variant, text_attribute, text_attribute.values.first()
    )
    values_count = text_attribute.values.count()

    response = staff_api_client.post_graphql(
        query, variables, permissions=[permission_manage_products]
    )
    content = get_graphql_content(response)["data"]["productVariantUpdate"]
    variant.refresh_from_db()
    data = content["productVariant"]

    assert not content["productErrors"]
    assert data["sku"] == sku
    assert data["attributes"][-1]["attribute"]["slug"] == text_attribute.slug
    assert data["attributes"][-1]["values"][0]["name"] == text
    assert text_attribute.values.count() == values_count
    product_variant_updated.assert_called_once_with(product.variants.last())


def test_update_product_variant_with_new_attribute(
    staff_api_client,
    product_with_variant_with_two_attributes,
    color_attribute,
    size_attribute,
    permission_manage_products,
):
    product = product_with_variant_with_two_attributes
    variant = product.variants.first()
    sku = str(uuid4())[:12]
    assert not variant.sku == sku
    assert variant.attributes.first().values.first().slug == "red"
    assert variant.attributes.last().values.first().slug == "small"

    variant_id = graphene.Node.to_global_id("ProductVariant", variant.pk)
    color_attribute_id = graphene.Node.to_global_id("Attribute", color_attribute.pk)
    size_attribute_id = graphene.Node.to_global_id("Attribute", size_attribute.pk)

    variables = {
        "id": variant_id,
        "sku": sku,
        "attributes": [
            {"id": color_attribute_id, "values": ["red"]},
            {"id": size_attribute_id, "values": ["big"]},
        ],
    }

    response = staff_api_client.post_graphql(
        QUERY_UPDATE_VARIANT_ATTRIBUTES,
        variables,
        permissions=[permission_manage_products],
    )
    content = get_graphql_content(response)

    data = content["data"]["productVariantUpdate"]
    assert not data["errors"]
    variant.refresh_from_db()
    assert variant.sku == sku
    assert variant.attributes.first().values.first().slug == "red"
    assert variant.attributes.last().values.first().slug == "big"


def test_update_product_variant_with_duplicated_attribute(
    staff_api_client,
    product_with_variant_with_two_attributes,
    color_attribute,
    size_attribute,
    permission_manage_products,
):
    product = product_with_variant_with_two_attributes
    variant = product.variants.first()
    variant2 = product.variants.first()

    variant2.pk = None
    variant2.sku = str(uuid4())[:12]
    variant2.save()
    associate_attribute_values_to_instance(
        variant2, color_attribute, color_attribute.values.last()
    )
    associate_attribute_values_to_instance(
        variant2, size_attribute, size_attribute.values.last()
    )

    assert variant.attributes.first().values.first().slug == "red"
    assert variant.attributes.last().values.first().slug == "small"
    assert variant2.attributes.first().values.first().slug == "blue"
    assert variant2.attributes.last().values.first().slug == "big"

    variant_id = graphene.Node.to_global_id("ProductVariant", variant.pk)
    color_attribute_id = graphene.Node.to_global_id("Attribute", color_attribute.pk)
    size_attribute_id = graphene.Node.to_global_id("Attribute", size_attribute.pk)

    variables = {
        "id": variant_id,
        "attributes": [
            {"id": color_attribute_id, "values": ["blue"]},
            {"id": size_attribute_id, "values": ["big"]},
        ],
    }

    response = staff_api_client.post_graphql(
        QUERY_UPDATE_VARIANT_ATTRIBUTES,
        variables,
        permissions=[permission_manage_products],
    )
    content = get_graphql_content(response)

    data = content["data"]["productVariantUpdate"]
    assert data["productErrors"][0] == {
        "field": "attributes",
        "code": ProductErrorCode.DUPLICATED_INPUT_ITEM.name,
    }


def test_update_product_variant_with_current_file_attribute(
    staff_api_client,
    product_with_variant_with_file_attribute,
    file_attribute,
    permission_manage_products,
):
    product = product_with_variant_with_file_attribute
    variant = product.variants.first()
    sku = str(uuid4())[:12]
    assert not variant.sku == sku
    assert set(variant.attributes.first().values.values_list("slug", flat=True)) == {
        "test_filetxt"
    }
    second_value = file_attribute.values.last()

    variant_id = graphene.Node.to_global_id("ProductVariant", variant.pk)
    file_attribute_id = graphene.Node.to_global_id("Attribute", file_attribute.pk)

    variables = {
        "id": variant_id,
        "sku": sku,
        "price": 15,
        "attributes": [{"id": file_attribute_id, "file": second_value.file_url}],
    }

    response = staff_api_client.post_graphql(
        QUERY_UPDATE_VARIANT_ATTRIBUTES,
        variables,
        permissions=[permission_manage_products],
    )
    content = get_graphql_content(response)

    data = content["data"]["productVariantUpdate"]
    assert not data["errors"]
    variant_data = data["productVariant"]
    assert variant_data
    assert variant_data["sku"] == sku
    assert len(variant_data["attributes"]) == 1
    assert variant_data["attributes"][0]["attribute"]["slug"] == file_attribute.slug
    assert len(variant_data["attributes"][0]["values"]) == 1
    assert (
        variant_data["attributes"][0]["values"][0]["slug"]
        == f"{slugify(second_value)}-2"
    )


def test_update_product_variant_with_duplicated_file_attribute(
    staff_api_client,
    product_with_variant_with_file_attribute,
    file_attribute,
    permission_manage_products,
):
    product = product_with_variant_with_file_attribute
    variant = product.variants.first()
    variant2 = product.variants.first()

    variant2.pk = None
    variant2.sku = str(uuid4())[:12]
    variant2.save()
    file_attr_value = file_attribute.values.last()
    associate_attribute_values_to_instance(variant2, file_attribute, file_attr_value)

    sku = str(uuid4())[:12]
    assert not variant.sku == sku

    assert set(variant.attributes.first().values.values_list("slug", flat=True)) == {
        "test_filetxt"
    }
    assert set(variant2.attributes.first().values.values_list("slug", flat=True)) == {
        "test_filejpeg"
    }

    variant_id = graphene.Node.to_global_id("ProductVariant", variant.pk)
    file_attribute_id = graphene.Node.to_global_id("Attribute", file_attribute.pk)

    variables = {
        "id": variant_id,
        "price": 15,
        "attributes": [{"id": file_attribute_id, "file": file_attr_value.file_url}],
        "sku": sku,
    }

    response = staff_api_client.post_graphql(
        QUERY_UPDATE_VARIANT_ATTRIBUTES,
        variables,
        permissions=[permission_manage_products],
    )
    content = get_graphql_content(response)

    data = content["data"]["productVariantUpdate"]
    assert data["productErrors"][0] == {
        "field": "attributes",
        "code": ProductErrorCode.DUPLICATED_INPUT_ITEM.name,
    }


def test_update_product_variant_with_file_attribute_new_value_is_not_created(
    staff_api_client,
    product_with_variant_with_file_attribute,
    file_attribute,
    permission_manage_products,
):
    product = product_with_variant_with_file_attribute
    variant = product.variants.first()
    sku = str(uuid4())[:12]
    assert not variant.sku == sku

    existing_value = file_attribute.values.first()
    assert variant.attributes.filter(
        assignment__attribute=file_attribute, values=existing_value
    ).exists()

    variant_id = graphene.Node.to_global_id("ProductVariant", variant.pk)
    file_attribute_id = graphene.Node.to_global_id("Attribute", file_attribute.pk)

    variables = {
        "id": variant_id,
        "sku": sku,
        "price": 15,
        "attributes": [{"id": file_attribute_id, "file": existing_value.file_url}],
    }

    response = staff_api_client.post_graphql(
        QUERY_UPDATE_VARIANT_ATTRIBUTES,
        variables,
        permissions=[permission_manage_products],
    )
    content = get_graphql_content(response)

    data = content["data"]["productVariantUpdate"]
    assert not data["errors"]
    variant_data = data["productVariant"]
    assert variant_data
    assert variant_data["sku"] == sku
    assert len(variant_data["attributes"]) == 1
    assert variant_data["attributes"][0]["attribute"]["slug"] == file_attribute.slug
    assert len(variant_data["attributes"][0]["values"]) == 1
    value_data = variant_data["attributes"][0]["values"][0]
    assert value_data["slug"] == existing_value.slug
    assert value_data["name"] == existing_value.name
    assert value_data["file"]["url"] == existing_value.file_url
    assert value_data["file"]["contentType"] == existing_value.content_type


def test_update_product_variant_with_page_reference_attribute(
    staff_api_client,
    product,
    page,
    product_type_page_reference_attribute,
    permission_manage_products,
):
    variant = product.variants.first()
    sku = str(uuid4())[:12]
    assert not variant.sku == sku

    product_type = product.product_type
    product_type.variant_attributes.clear()
    product_type.variant_attributes.add(product_type_page_reference_attribute)

    variant_id = graphene.Node.to_global_id("ProductVariant", variant.pk)
    ref_attribute_id = graphene.Node.to_global_id(
        "Attribute", product_type_page_reference_attribute.pk
    )
    reference = graphene.Node.to_global_id("Page", page.pk)

    variables = {
        "id": variant_id,
        "sku": sku,
        "attributes": [{"id": ref_attribute_id, "references": [reference]}],
    }

    response = staff_api_client.post_graphql(
        QUERY_UPDATE_VARIANT_ATTRIBUTES,
        variables,
        permissions=[permission_manage_products],
    )
    content = get_graphql_content(response)

    data = content["data"]["productVariantUpdate"]
    assert not data["errors"]
    variant_data = data["productVariant"]
    assert variant_data
    assert variant_data["sku"] == sku
    assert len(variant_data["attributes"]) == 1
    assert (
        variant_data["attributes"][0]["attribute"]["slug"]
        == product_type_page_reference_attribute.slug
    )
    assert len(variant_data["attributes"][0]["values"]) == 1
    assert (
        variant_data["attributes"][0]["values"][0]["slug"] == f"{variant.pk}_{page.pk}"
    )
    assert variant_data["attributes"][0]["values"][0]["reference"] == reference


def test_update_product_variant_with_product_reference_attribute(
    staff_api_client,
    product_list,
    product_type_product_reference_attribute,
    permission_manage_products,
):
    product = product_list[0]
    product_ref = product_list[1]

    variant = product.variants.first()
    sku = str(uuid4())[:12]
    assert not variant.sku == sku

    product_type = product.product_type
    product_type.variant_attributes.clear()
    product_type.variant_attributes.add(product_type_product_reference_attribute)

    variant_id = graphene.Node.to_global_id("ProductVariant", variant.pk)
    ref_attribute_id = graphene.Node.to_global_id(
        "Attribute", product_type_product_reference_attribute.pk
    )
    reference = graphene.Node.to_global_id("Product", product_ref.pk)

    variables = {
        "id": variant_id,
        "sku": sku,
        "attributes": [{"id": ref_attribute_id, "references": [reference]}],
    }

    response = staff_api_client.post_graphql(
        QUERY_UPDATE_VARIANT_ATTRIBUTES,
        variables,
        permissions=[permission_manage_products],
    )
    content = get_graphql_content(response)

    data = content["data"]["productVariantUpdate"]
    assert not data["errors"]
    variant_data = data["productVariant"]
    assert variant_data
    assert variant_data["sku"] == sku
    assert len(variant_data["attributes"]) == 1
    assert (
        variant_data["attributes"][0]["attribute"]["slug"]
        == product_type_product_reference_attribute.slug
    )
    assert len(variant_data["attributes"][0]["values"]) == 1
    assert (
        variant_data["attributes"][0]["values"][0]["slug"]
        == f"{variant.pk}_{product_ref.pk}"
    )
    assert variant_data["attributes"][0]["values"][0]["reference"] == reference


def test_update_product_variant_change_attribute_values_ordering(
    staff_api_client,
    variant,
    product_type_product_reference_attribute,
    permission_manage_products,
    product_list,
):
    # given
    product_type = variant.product.product_type
    product_type.variant_attributes.set([product_type_product_reference_attribute])
    sku = str(uuid4())[:12]

    variant_id = graphene.Node.to_global_id("ProductVariant", variant.pk)

    attribute_id = graphene.Node.to_global_id(
        "Attribute", product_type_product_reference_attribute.pk
    )

    attr_value_1 = AttributeValue.objects.create(
        attribute=product_type_product_reference_attribute,
        name=product_list[0].name,
        slug=f"{variant.pk}_{product_list[0].pk}",
    )
    attr_value_2 = AttributeValue.objects.create(
        attribute=product_type_product_reference_attribute,
        name=product_list[1].name,
        slug=f"{variant.pk}_{product_list[1].pk}",
    )
    attr_value_3 = AttributeValue.objects.create(
        attribute=product_type_product_reference_attribute,
        name=product_list[2].name,
        slug=f"{variant.pk}_{product_list[2].pk}",
    )

    associate_attribute_values_to_instance(
        variant,
        product_type_product_reference_attribute,
        attr_value_3,
        attr_value_2,
        attr_value_1,
    )

    assert list(
        variant.attributes.first().variantvalueassignment.values_list(
            "value_id", flat=True
        )
    ) == [attr_value_3.pk, attr_value_2.pk, attr_value_1.pk]

    new_ref_order = [product_list[1], product_list[0], product_list[2]]
    variables = {
        "id": variant_id,
        "sku": sku,
        "attributes": [
            {
                "id": attribute_id,
                "references": [
                    graphene.Node.to_global_id("Product", ref.pk)
                    for ref in new_ref_order
                ],
            }
        ],
    }

    # when
    response = staff_api_client.post_graphql(
        QUERY_UPDATE_VARIANT_ATTRIBUTES,
        variables,
        permissions=[permission_manage_products],
    )

    # then
    content = get_graphql_content(response)
    data = content["data"]["productVariantUpdate"]
    assert data["productErrors"] == []

    attributes = data["productVariant"]["attributes"]

    assert len(attributes) == 1
    values = attributes[0]["values"]
    assert len(values) == 3
    assert [value["id"] for value in values] == [
        graphene.Node.to_global_id("AttributeValue", val.pk)
        for val in [attr_value_2, attr_value_1, attr_value_3]
    ]
    variant.refresh_from_db()
    assert list(
        variant.attributes.first().variantvalueassignment.values_list(
            "value_id", flat=True
        )
    ) == [attr_value_2.pk, attr_value_1.pk, attr_value_3.pk]


@pytest.mark.parametrize(
    "values, message",
    (
        ([], "Attribute expects a value but none were given"),
        (["one", "two"], "Attribute must take only one value"),
        (["   "], "Attribute values cannot be blank"),
        ([None], "Attribute values cannot be blank"),
    ),
)
def test_update_product_variant_requires_values(
    staff_api_client, variant, product_type, permission_manage_products, values, message
):
    """Ensures updating a variant with invalid values raise an error.

    - No values
    - Blank value
    - None as value
    - More than one value
    """

    sku = "updated"

    query = QUERY_UPDATE_VARIANT_ATTRIBUTES
    variant_id = graphene.Node.to_global_id("ProductVariant", variant.pk)
    attr_id = graphene.Node.to_global_id(
        "Attribute", product_type.variant_attributes.first().id
    )

    variables = {
        "id": variant_id,
        "attributes": [{"id": attr_id, "values": values}],
        "sku": sku,
    }

    response = staff_api_client.post_graphql(
        query, variables, permissions=[permission_manage_products]
    )
    variant.refresh_from_db()
    content = get_graphql_content(response)
    assert (
        len(content["data"]["productVariantUpdate"]["errors"]) == 1
    ), f"expected: {message}"
    assert content["data"]["productVariantUpdate"]["errors"][0] == {
        "field": "attributes",
        "message": message,
    }
    assert not variant.product.variants.filter(sku=sku).exists()


def test_update_product_variant_with_price_does_not_raise_price_validation_error(
    staff_api_client, variant, size_attribute, permission_manage_products
):
    mutation = """
    mutation updateVariant ($id: ID!, $attributes: [AttributeValueInput]) {
        productVariantUpdate(
            id: $id,
            input: {
            attributes: $attributes,
        }) {
            productVariant {
                id
            }
            productErrors {
                field
                code
            }
        }
    }
    """
    # given a product variant and an attribute
    variant_id = graphene.Node.to_global_id("ProductVariant", variant.pk)
    attribute_id = graphene.Node.to_global_id("Attribute", size_attribute.pk)

    # when running the updateVariant mutation without price input field
    variables = {
        "id": variant_id,
        "attributes": [{"id": attribute_id, "values": ["S"]}],
    }
    response = staff_api_client.post_graphql(
        mutation, variables, permissions=[permission_manage_products]
    )

    # then mutation passes without validation errors
    content = get_graphql_content(response)
    assert not content["data"]["productVariantUpdate"]["productErrors"]


DELETE_VARIANT_MUTATION = """
    mutation variantDelete($id: ID!) {
        productVariantDelete(id: $id) {
            productVariant {
                sku
                id
            }
            }
        }
"""


@patch("saleor.plugins.manager.PluginsManager.product_variant_deleted")
def test_delete_variant(
    product_variant_deleted_webhook_mock,
    staff_api_client,
    product,
    permission_manage_products,
):
    query = DELETE_VARIANT_MUTATION
    variant = product.variants.first()
    variant_id = graphene.Node.to_global_id("ProductVariant", variant.pk)
    variables = {"id": variant_id}
    response = staff_api_client.post_graphql(
        query, variables, permissions=[permission_manage_products]
    )
    content = get_graphql_content(response)
    flush_post_commit_hooks()
    data = content["data"]["productVariantDelete"]

    product_variant_deleted_webhook_mock.assert_called_once_with(variant)
    assert data["productVariant"]["sku"] == variant.sku
    with pytest.raises(variant._meta.model.DoesNotExist):
        variant.refresh_from_db()


def test_delete_variant_in_draft_order(
    staff_api_client,
    order_line,
    permission_manage_products,
    order_list,
    channel_USD,
):
    query = DELETE_VARIANT_MUTATION

    draft_order = order_line.order
    draft_order.status = OrderStatus.DRAFT
    draft_order.save(update_fields=["status"])

    variant = order_line.variant
    variant_channel_listing = variant.channel_listings.get(channel=channel_USD)
    variant_id = graphene.Node.to_global_id("ProductVariant", variant.pk)
    variables = {"id": variant_id}

    product = variant.product
    net = variant.get_price(product, [], channel_USD, variant_channel_listing, None)
    gross = Money(amount=net.amount, currency=net.currency)
    order_not_draft = order_list[-1]
    unit_price = TaxedMoney(net=net, gross=gross)
    quantity = 3
    order_line_not_in_draft = OrderLine.objects.create(
        variant=variant,
        order=order_not_draft,
        product_name=str(product),
        variant_name=str(variant),
        product_sku=variant.sku,
        is_shipping_required=variant.is_shipping_required(),
        unit_price=unit_price,
        total_price=unit_price * quantity,
        quantity=quantity,
    )
    order_line_not_in_draft_pk = order_line_not_in_draft.pk

    response = staff_api_client.post_graphql(
        query, variables, permissions=[permission_manage_products]
    )

    content = get_graphql_content(response)
    data = content["data"]["productVariantDelete"]
    assert data["productVariant"]["sku"] == variant.sku
    with pytest.raises(order_line._meta.model.DoesNotExist):
        order_line.refresh_from_db()

    assert OrderLine.objects.filter(pk=order_line_not_in_draft_pk).exists()


def test_delete_default_variant(
    staff_api_client, product_with_two_variants, permission_manage_products
):
    # given
    query = DELETE_VARIANT_MUTATION
    product = product_with_two_variants

    default_variant = product.variants.first()
    second_variant = product.variants.last()

    product.default_variant = default_variant
    product.save(update_fields=["default_variant"])

    assert second_variant.pk != default_variant.pk

    variant_id = graphene.Node.to_global_id("ProductVariant", default_variant.pk)
    variables = {"id": variant_id}

    # when
    response = staff_api_client.post_graphql(
        query, variables, permissions=[permission_manage_products]
    )

    # then
    content = get_graphql_content(response)
    data = content["data"]["productVariantDelete"]
    assert data["productVariant"]["sku"] == default_variant.sku
    with pytest.raises(default_variant._meta.model.DoesNotExist):
        default_variant.refresh_from_db()

    product.refresh_from_db()
    assert product.default_variant.pk == second_variant.pk


def test_delete_not_default_variant_left_default_variant_unchanged(
    staff_api_client, product_with_two_variants, permission_manage_products
):
    # given
    query = DELETE_VARIANT_MUTATION
    product = product_with_two_variants

    default_variant = product.variants.first()
    second_variant = product.variants.last()

    product.default_variant = default_variant
    product.save(update_fields=["default_variant"])

    assert second_variant.pk != default_variant.pk

    variant_id = graphene.Node.to_global_id("ProductVariant", second_variant.pk)
    variables = {"id": variant_id}

    # when
    response = staff_api_client.post_graphql(
        query, variables, permissions=[permission_manage_products]
    )

    # then
    content = get_graphql_content(response)
    data = content["data"]["productVariantDelete"]
    assert data["productVariant"]["sku"] == second_variant.sku
    with pytest.raises(second_variant._meta.model.DoesNotExist):
        second_variant.refresh_from_db()

    product.refresh_from_db()
    assert product.default_variant.pk == default_variant.pk


def test_delete_default_all_product_variant_left_product_default_variant_unset(
    staff_api_client, product, permission_manage_products
):
    # given
    query = DELETE_VARIANT_MUTATION

    default_variant = product.variants.first()

    product.default_variant = default_variant
    product.save(update_fields=["default_variant"])

    assert product.variants.count() == 1

    variant_id = graphene.Node.to_global_id("ProductVariant", default_variant.pk)
    variables = {"id": variant_id}

    # when
    response = staff_api_client.post_graphql(
        query, variables, permissions=[permission_manage_products]
    )

    # then
    content = get_graphql_content(response)
    data = content["data"]["productVariantDelete"]
    assert data["productVariant"]["sku"] == default_variant.sku
    with pytest.raises(default_variant._meta.model.DoesNotExist):
        default_variant.refresh_from_db()

    product.refresh_from_db()
    assert not product.default_variant


def _fetch_all_variants(client, variables={}, permissions=None):
    query = """
        query fetchAllVariants($channel: String) {
            productVariants(first: 10, channel: $channel) {
                totalCount
                edges {
                    node {
                        id
                    }
                }
            }
        }
    """
    response = client.post_graphql(
        query, variables, permissions=permissions, check_no_permissions=False
    )
    content = get_graphql_content(response)
    return content["data"]["productVariants"]


def test_fetch_all_variants_staff_user(
    staff_api_client, unavailable_product_with_variant, permission_manage_products
):
    variant = unavailable_product_with_variant.variants.first()
    data = _fetch_all_variants(
        staff_api_client, permissions=[permission_manage_products]
    )
    variant_id = graphene.Node.to_global_id("ProductVariant", variant.pk)
    assert data["totalCount"] == 1
    assert data["edges"][0]["node"]["id"] == variant_id


def test_fetch_all_variants_staff_user_with_channel(
    staff_api_client,
    product_list_with_variants_many_channel,
    permission_manage_products,
    channel_PLN,
):
    variables = {"channel": channel_PLN.slug}
    data = _fetch_all_variants(
        staff_api_client, variables, permissions=[permission_manage_products]
    )
    assert data["totalCount"] == 2


def test_fetch_all_variants_staff_user_without_channel(
    staff_api_client,
    product_list_with_variants_many_channel,
    permission_manage_products,
):
    data = _fetch_all_variants(
        staff_api_client, permissions=[permission_manage_products]
    )
    assert data["totalCount"] == 3


def test_fetch_all_variants_customer(
    user_api_client, unavailable_product_with_variant, channel_USD
):
    data = _fetch_all_variants(user_api_client, variables={"channel": channel_USD.slug})
    assert data["totalCount"] == 0


def test_fetch_all_variants_anonymous_user(
    api_client, unavailable_product_with_variant, channel_USD
):
    data = _fetch_all_variants(api_client, variables={"channel": channel_USD.slug})
    assert data["totalCount"] == 0


def test_product_variants_by_ids(user_api_client, variant, channel_USD):
    query = """
        query getProduct($ids: [ID!], $channel: String) {
            productVariants(ids: $ids, first: 1, channel: $channel) {
                edges {
                    node {
                        id
                    }
                }
            }
        }
    """
    variant_id = graphene.Node.to_global_id("ProductVariant", variant.id)

    variables = {"ids": [variant_id], "channel": channel_USD.slug}
    response = user_api_client.post_graphql(query, variables)
    content = get_graphql_content(response)
    data = content["data"]["productVariants"]
    assert data["edges"][0]["node"]["id"] == variant_id
    assert len(data["edges"]) == 1


def test_product_variants_visible_in_listings_by_customer(
    user_api_client, product_list, channel_USD
):
    # given
    product_list[0].channel_listings.all().update(visible_in_listings=False)

    product_count = Product.objects.count()

    # when
    data = _fetch_all_variants(user_api_client, variables={"channel": channel_USD.slug})

    assert data["totalCount"] == product_count - 1


def test_product_variants_visible_in_listings_by_staff_without_manage_products(
    staff_api_client, product_list, channel_USD
):
    # given
    product_list[0].channel_listings.all().update(visible_in_listings=False)

    product_count = Product.objects.count()

    # when
    data = _fetch_all_variants(
        staff_api_client, variables={"channel": channel_USD.slug}
    )

    assert data["totalCount"] == product_count


def test_product_variants_visible_in_listings_by_staff_with_perm(
    staff_api_client, product_list, permission_manage_products, channel_USD
):
    # given
    product_list[0].channel_listings.all().update(visible_in_listings=False)

    product_count = Product.objects.count()

    # when
    data = _fetch_all_variants(
        staff_api_client,
        variables={"channel": channel_USD.slug},
        permissions=[permission_manage_products],
    )

    assert data["totalCount"] == product_count


def test_product_variants_visible_in_listings_by_app_without_manage_products(
    app_api_client, product_list, channel_USD
):
    # given
    product_list[0].channel_listings.all().update(visible_in_listings=False)

    product_count = Product.objects.count()

    # when
    data = _fetch_all_variants(app_api_client, variables={"channel": channel_USD.slug})

    assert data["totalCount"] == product_count


def test_product_variants_visible_in_listings_by_app_with_perm(
    app_api_client, product_list, permission_manage_products, channel_USD
):
    # given
    product_list[0].channel_listings.all().update(visible_in_listings=False)

    product_count = Product.objects.count()

    # when
    data = _fetch_all_variants(
        app_api_client,
        variables={"channel": channel_USD.slug},
        permissions=[permission_manage_products],
    )

    assert data["totalCount"] == product_count


def _fetch_variant(client, variant, channel_slug=None, permissions=None):
    query = """
    query ProductVariantDetails($variantId: ID!, $channel: String) {
        productVariant(id: $variantId, channel: $channel) {
            id
            product {
                id
            }
        }
    }
    """
    variables = {"variantId": graphene.Node.to_global_id("ProductVariant", variant.id)}
    if channel_slug:
        variables["channel"] = channel_slug
    response = client.post_graphql(
        query, variables, permissions=permissions, check_no_permissions=False
    )
    content = get_graphql_content(response)
    return content["data"]["productVariant"]


def test_fetch_unpublished_variant_staff_user(
    staff_api_client, unavailable_product_with_variant, permission_manage_products
):
    variant = unavailable_product_with_variant.variants.first()
    data = _fetch_variant(
        staff_api_client,
        variant,
        permissions=[permission_manage_products],
    )

    variant_id = graphene.Node.to_global_id("ProductVariant", variant.pk)
    product_id = graphene.Node.to_global_id(
        "Product", unavailable_product_with_variant.pk
    )

    assert data["id"] == variant_id
    assert data["product"]["id"] == product_id


def test_fetch_unpublished_variant_customer(
    user_api_client, unavailable_product_with_variant, channel_USD
):
    variant = unavailable_product_with_variant.variants.first()
    data = _fetch_variant(user_api_client, variant, channel_slug=channel_USD.slug)
    assert data is None


def test_fetch_unpublished_variant_anonymous_user(
    api_client, unavailable_product_with_variant, channel_USD
):
    variant = unavailable_product_with_variant.variants.first()
    data = _fetch_variant(api_client, variant, channel_slug=channel_USD.slug)
    assert data is None


PRODUCT_VARIANT_BULK_CREATE_MUTATION = """
    mutation ProductVariantBulkCreate(
        $variants: [ProductVariantBulkCreateInput]!, $productId: ID!
    ) {
        productVariantBulkCreate(variants: $variants, product: $productId) {
            bulkProductErrors {
                field
                message
                code
                index
                warehouses
                channels
            }
            productVariants{
                id
                name
                sku
                stocks {
                    warehouse {
                        slug
                    }
                    quantity
                }
                channelListings {
                    channel {
                        slug
                    }
                    price {
                        currency
                        amount
                    }
                    costPrice {
                        currency
                        amount
                    }
                }
            }
            count
        }
    }
"""


@patch("saleor.plugins.manager.PluginsManager.product_variant_created")
def test_product_variant_bulk_create_by_attribute_id(
    product_variant_created_webhook_mock,
    staff_api_client,
    product,
    size_attribute,
    permission_manage_products,
):
    product_variant_count = ProductVariant.objects.count()
    attribute_value_count = size_attribute.values.count()
    product_id = graphene.Node.to_global_id("Product", product.pk)
    attribut_id = graphene.Node.to_global_id("Attribute", size_attribute.pk)
    attribute_value = size_attribute.values.last()
    sku = str(uuid4())[:12]
    variants = [
        {
            "sku": sku,
            "weight": 2.5,
            "trackInventory": True,
            "attributes": [{"id": attribut_id, "values": [attribute_value.name]}],
        }
    ]

    variables = {"productId": product_id, "variants": variants}
    staff_api_client.user.user_permissions.add(permission_manage_products)
    response = staff_api_client.post_graphql(
        PRODUCT_VARIANT_BULK_CREATE_MUTATION, variables
    )
    content = get_graphql_content(response)
    flush_post_commit_hooks()
    data = content["data"]["productVariantBulkCreate"]

    assert not data["bulkProductErrors"]
    assert data["count"] == 1
    assert data["productVariants"][0]["name"] == attribute_value.name
    assert product_variant_count + 1 == ProductVariant.objects.count()
    assert attribute_value_count == size_attribute.values.count()
    product_variant = ProductVariant.objects.get(sku=sku)
    product.refresh_from_db()
    assert product.default_variant == product_variant
    assert product_variant_created_webhook_mock.call_count == data["count"]


def test_product_variant_bulk_create_only_not_variant_selection_attributes(
    staff_api_client, product, size_attribute, permission_manage_products
):
    """Ensure that sku is set as variant name when only variant selection attributes
    are assigned.
    """
    product_variant_count = ProductVariant.objects.count()
    attribute_value_count = size_attribute.values.count()

    size_attribute.input_type = AttributeInputType.MULTISELECT
    size_attribute.save(update_fields=["input_type"])

    product_id = graphene.Node.to_global_id("Product", product.pk)
    attribut_id = graphene.Node.to_global_id("Attribute", size_attribute.pk)

    attribute_value = size_attribute.values.last()
    sku = str(uuid4())[:12]
    variants = [
        {
            "sku": sku,
            "weight": 2.5,
            "trackInventory": True,
            "attributes": [{"id": attribut_id, "values": [attribute_value.name]}],
        }
    ]

    variables = {"productId": product_id, "variants": variants}
    staff_api_client.user.user_permissions.add(permission_manage_products)
    response = staff_api_client.post_graphql(
        PRODUCT_VARIANT_BULK_CREATE_MUTATION, variables
    )
    content = get_graphql_content(response)
    data = content["data"]["productVariantBulkCreate"]
    assert not data["bulkProductErrors"]
    assert data["count"] == 1
    assert data["productVariants"][0]["name"] == sku
    assert product_variant_count + 1 == ProductVariant.objects.count()
    assert attribute_value_count == size_attribute.values.count()
    product_variant = ProductVariant.objects.get(sku=sku)
    product.refresh_from_db()
    assert product.default_variant == product_variant


def test_product_variant_bulk_create_empty_attribute(
    staff_api_client, product, size_attribute, permission_manage_products
):
    product_variant_count = ProductVariant.objects.count()
    product_id = graphene.Node.to_global_id("Product", product.pk)
    variants = [{"sku": str(uuid4())[:12], "attributes": []}]

    variables = {"productId": product_id, "variants": variants}
    staff_api_client.user.user_permissions.add(permission_manage_products)
    response = staff_api_client.post_graphql(
        PRODUCT_VARIANT_BULK_CREATE_MUTATION, variables
    )
    content = get_graphql_content(response)
    data = content["data"]["productVariantBulkCreate"]
    assert not data["bulkProductErrors"]
    assert data["count"] == 1
    assert product_variant_count + 1 == ProductVariant.objects.count()


def test_product_variant_bulk_create_with_new_attribute_value(
    staff_api_client, product, size_attribute, permission_manage_products
):
    product_variant_count = ProductVariant.objects.count()
    attribute_value_count = size_attribute.values.count()
    size_attribute_id = graphene.Node.to_global_id("Attribute", size_attribute.pk)
    product_id = graphene.Node.to_global_id("Product", product.pk)
    attribute_value = size_attribute.values.last()
    variants = [
        {
            "sku": str(uuid4())[:12],
            "attributes": [{"id": size_attribute_id, "values": [attribute_value.name]}],
        },
        {
            "sku": str(uuid4())[:12],
            "attributes": [{"id": size_attribute_id, "values": ["Test-attribute"]}],
        },
    ]

    variables = {"productId": product_id, "variants": variants}
    staff_api_client.user.user_permissions.add(permission_manage_products)
    response = staff_api_client.post_graphql(
        PRODUCT_VARIANT_BULK_CREATE_MUTATION, variables
    )
    content = get_graphql_content(response)
    data = content["data"]["productVariantBulkCreate"]
    assert not data["bulkProductErrors"]
    assert data["count"] == 2
    assert product_variant_count + 2 == ProductVariant.objects.count()
    assert attribute_value_count + 1 == size_attribute.values.count()


def test_product_variant_bulk_create_variant_selection_and_other_attributes(
    staff_api_client,
    product,
    size_attribute,
    file_attribute,
    permission_manage_products,
):
    """Ensure that only values for variant selection attributes are required."""
    product_type = product.product_type
    product_type.variant_attributes.add(file_attribute)

    product_variant_count = ProductVariant.objects.count()
    attribute_value_count = size_attribute.values.count()

    product_id = graphene.Node.to_global_id("Product", product.pk)
    attribute_id = graphene.Node.to_global_id("Attribute", size_attribute.pk)

    attribute_value = size_attribute.values.last()
    sku = str(uuid4())[:12]
    variants = [
        {
            "sku": sku,
            "weight": 2.5,
            "trackInventory": True,
            "attributes": [{"id": attribute_id, "values": [attribute_value.name]}],
        }
    ]

    variables = {"productId": product_id, "variants": variants}
    staff_api_client.user.user_permissions.add(permission_manage_products)
    response = staff_api_client.post_graphql(
        PRODUCT_VARIANT_BULK_CREATE_MUTATION, variables
    )
    content = get_graphql_content(response)
    data = content["data"]["productVariantBulkCreate"]
    assert not data["bulkProductErrors"]
    assert data["count"] == 1
    assert product_variant_count + 1 == ProductVariant.objects.count()
    assert attribute_value_count == size_attribute.values.count()
    product_variant = ProductVariant.objects.get(sku=sku)
    product.refresh_from_db()
    assert product.default_variant == product_variant


def test_product_variant_bulk_create_stocks_input(
    staff_api_client, product, permission_manage_products, warehouses, size_attribute
):
    product_variant_count = ProductVariant.objects.count()
    product_id = graphene.Node.to_global_id("Product", product.pk)
    attribute_value_count = size_attribute.values.count()
    size_attribute_id = graphene.Node.to_global_id("Attribute", size_attribute.pk)
    attribute_value = size_attribute.values.last()
    variants = [
        {
            "sku": str(uuid4())[:12],
            "stocks": [
                {
                    "quantity": 10,
                    "warehouse": graphene.Node.to_global_id(
                        "Warehouse", warehouses[0].pk
                    ),
                }
            ],
            "attributes": [{"id": size_attribute_id, "values": [attribute_value.name]}],
        },
        {
            "sku": str(uuid4())[:12],
            "attributes": [{"id": size_attribute_id, "values": ["Test-attribute"]}],
            "stocks": [
                {
                    "quantity": 15,
                    "warehouse": graphene.Node.to_global_id(
                        "Warehouse", warehouses[0].pk
                    ),
                },
                {
                    "quantity": 15,
                    "warehouse": graphene.Node.to_global_id(
                        "Warehouse", warehouses[1].pk
                    ),
                },
            ],
        },
    ]

    variables = {"productId": product_id, "variants": variants}
    staff_api_client.user.user_permissions.add(permission_manage_products)
    response = staff_api_client.post_graphql(
        PRODUCT_VARIANT_BULK_CREATE_MUTATION, variables
    )
    content = get_graphql_content(response)
    data = content["data"]["productVariantBulkCreate"]
    assert not data["bulkProductErrors"]
    assert data["count"] == 2
    assert product_variant_count + 2 == ProductVariant.objects.count()
    assert attribute_value_count + 1 == size_attribute.values.count()

    expected_result = {
        variants[0]["sku"]: {
            "sku": variants[0]["sku"],
            "stocks": [
                {
                    "warehouse": {"slug": warehouses[0].slug},
                    "quantity": variants[0]["stocks"][0]["quantity"],
                }
            ],
        },
        variants[1]["sku"]: {
            "sku": variants[1]["sku"],
            "stocks": [
                {
                    "warehouse": {"slug": warehouses[0].slug},
                    "quantity": variants[1]["stocks"][0]["quantity"],
                },
                {
                    "warehouse": {"slug": warehouses[1].slug},
                    "quantity": variants[1]["stocks"][1]["quantity"],
                },
            ],
        },
    }
    for variant_data in data["productVariants"]:
        variant_data.pop("id")
        assert variant_data["sku"] in expected_result
        expected_variant = expected_result[variant_data["sku"]]
        expected_stocks = expected_variant["stocks"]
        assert all([stock in expected_stocks for stock in variant_data["stocks"]])


def test_product_variant_bulk_create_duplicated_warehouses(
    staff_api_client, product, permission_manage_products, warehouses, size_attribute
):
    product_id = graphene.Node.to_global_id("Product", product.pk)
    size_attribute_id = graphene.Node.to_global_id("Attribute", size_attribute.pk)
    attribute_value = size_attribute.values.last()
    warehouse1_id = graphene.Node.to_global_id("Warehouse", warehouses[0].pk)
    variants = [
        {
            "sku": str(uuid4())[:12],
            "stocks": [
                {
                    "quantity": 10,
                    "warehouse": graphene.Node.to_global_id(
                        "Warehouse", warehouses[1].pk
                    ),
                }
            ],
            "attributes": [{"id": size_attribute_id, "values": [attribute_value.name]}],
        },
        {
            "sku": str(uuid4())[:12],
            "attributes": [{"id": size_attribute_id, "values": ["Test-attribute"]}],
            "stocks": [
                {"quantity": 15, "warehouse": warehouse1_id},
                {"quantity": 15, "warehouse": warehouse1_id},
            ],
        },
    ]

    variables = {"productId": product_id, "variants": variants}
    staff_api_client.user.user_permissions.add(permission_manage_products)
    response = staff_api_client.post_graphql(
        PRODUCT_VARIANT_BULK_CREATE_MUTATION, variables
    )
    content = get_graphql_content(response)
    data = content["data"]["productVariantBulkCreate"]
    errors = data["bulkProductErrors"]

    assert not data["productVariants"]
    assert len(errors) == 1
    error = errors[0]
    assert error["field"] == "stocks"
    assert error["index"] == 1
    assert error["code"] == ProductErrorCode.DUPLICATED_INPUT_ITEM.name
    assert error["warehouses"] == [warehouse1_id]


def test_product_variant_bulk_create_channel_listings_input(
    staff_api_client,
    product_available_in_many_channels,
    permission_manage_products,
    warehouses,
    size_attribute,
    channel_USD,
    channel_PLN,
):
    product = product_available_in_many_channels
    ProductChannelListing.objects.filter(product=product, channel=channel_PLN).update(
        is_published=False
    )
    product_variant_count = ProductVariant.objects.count()
    product_id = graphene.Node.to_global_id("Product", product.pk)
    attribute_value_count = size_attribute.values.count()
    size_attribute_id = graphene.Node.to_global_id("Attribute", size_attribute.pk)
    attribute_value = size_attribute.values.last()
    variants = [
        {
            "sku": str(uuid4())[:12],
            "channelListings": [
                {
                    "price": 10.0,
                    "costPrice": 11.0,
                    "channelId": graphene.Node.to_global_id("Channel", channel_USD.pk),
                }
            ],
            "attributes": [{"id": size_attribute_id, "values": [attribute_value.name]}],
        },
        {
            "sku": str(uuid4())[:12],
            "attributes": [{"id": size_attribute_id, "values": ["Test-attribute"]}],
            "channelListings": [
                {
                    "price": 15.0,
                    "costPrice": 16.0,
                    "channelId": graphene.Node.to_global_id("Channel", channel_USD.pk),
                },
                {
                    "price": 12.0,
                    "costPrice": 13.0,
                    "channelId": graphene.Node.to_global_id("Channel", channel_PLN.pk),
                },
            ],
        },
    ]

    variables = {"productId": product_id, "variants": variants}
    staff_api_client.user.user_permissions.add(permission_manage_products)
    response = staff_api_client.post_graphql(
        PRODUCT_VARIANT_BULK_CREATE_MUTATION, variables
    )
    content = get_graphql_content(response)
    data = content["data"]["productVariantBulkCreate"]
    assert not data["bulkProductErrors"]
    assert data["count"] == 2
    assert product_variant_count + 2 == ProductVariant.objects.count()
    assert attribute_value_count + 1 == size_attribute.values.count()

    expected_result = {
        variants[0]["sku"]: {
            "sku": variants[0]["sku"],
            "channelListings": [
                {
                    "channel": {"slug": channel_USD.slug},
                    "price": {
                        "amount": variants[0]["channelListings"][0]["price"],
                        "currency": channel_USD.currency_code,
                    },
                    "costPrice": {
                        "amount": variants[0]["channelListings"][0]["costPrice"],
                        "currency": channel_USD.currency_code,
                    },
                }
            ],
        },
        variants[1]["sku"]: {
            "sku": variants[1]["sku"],
            "channelListings": [
                {
                    "channel": {"slug": channel_USD.slug},
                    "price": {
                        "amount": variants[1]["channelListings"][0]["price"],
                        "currency": channel_USD.currency_code,
                    },
                    "costPrice": {
                        "amount": variants[1]["channelListings"][0]["costPrice"],
                        "currency": channel_USD.currency_code,
                    },
                },
                {
                    "channel": {"slug": channel_PLN.slug},
                    "price": {
                        "amount": variants[1]["channelListings"][1]["price"],
                        "currency": channel_PLN.currency_code,
                    },
                    "costPrice": {
                        "amount": variants[1]["channelListings"][1]["costPrice"],
                        "currency": channel_PLN.currency_code,
                    },
                },
            ],
        },
    }
    for variant_data in data["productVariants"]:
        variant_data.pop("id")
        assert variant_data["sku"] in expected_result
        expected_variant = expected_result[variant_data["sku"]]
        expected_channel_listing = expected_variant["channelListings"]
        assert all(
            [
                channelListing in expected_channel_listing
                for channelListing in variant_data["channelListings"]
            ]
        )


def test_product_variant_bulk_create_duplicated_channels(
    staff_api_client,
    product_available_in_many_channels,
    permission_manage_products,
    warehouses,
    size_attribute,
    channel_USD,
):
    product = product_available_in_many_channels
    product_variant_count = ProductVariant.objects.count()
    product_id = graphene.Node.to_global_id("Product", product.pk)
    size_attribute_id = graphene.Node.to_global_id("Attribute", size_attribute.pk)
    attribute_value = size_attribute.values.last()
    channel_id = graphene.Node.to_global_id("Channel", channel_USD.pk)
    variants = [
        {
            "sku": str(uuid4())[:12],
            "channelListings": [
                {"price": 10.0, "channelId": channel_id},
                {"price": 10.0, "channelId": channel_id},
            ],
            "attributes": [{"id": size_attribute_id, "values": [attribute_value.name]}],
        },
    ]

    variables = {"productId": product_id, "variants": variants}
    staff_api_client.user.user_permissions.add(permission_manage_products)
    response = staff_api_client.post_graphql(
        PRODUCT_VARIANT_BULK_CREATE_MUTATION, variables
    )
    content = get_graphql_content(response)
    data = content["data"]["productVariantBulkCreate"]
    assert len(data["bulkProductErrors"]) == 1
    error = data["bulkProductErrors"][0]
    assert error["field"] == "channelListings"
    assert error["code"] == ProductErrorCode.DUPLICATED_INPUT_ITEM.name
    assert error["index"] == 0
    assert error["channels"] == [channel_id]
    assert product_variant_count == ProductVariant.objects.count()


def test_product_variant_bulk_create_too_many_decimal_places_in_price(
    staff_api_client,
    product_available_in_many_channels,
    permission_manage_products,
    size_attribute,
    channel_USD,
    channel_PLN,
):
    product = product_available_in_many_channels
    product_variant_count = ProductVariant.objects.count()
    product_id = graphene.Node.to_global_id("Product", product.pk)
    size_attribute_id = graphene.Node.to_global_id("Attribute", size_attribute.pk)
    attribute_value = size_attribute.values.last()
    channel_id = graphene.Node.to_global_id("Channel", channel_USD.pk)
    channel_pln_id = graphene.Node.to_global_id("Channel", channel_PLN.pk)
    variants = [
        {
            "sku": str(uuid4())[:12],
            "channelListings": [
                {"price": 10.1234, "costPrice": 10.1234, "channelId": channel_id},
                {"price": 10.12345, "costPrice": 10.12345, "channelId": channel_pln_id},
            ],
            "attributes": [{"id": size_attribute_id, "values": [attribute_value.name]}],
        },
    ]

    variables = {"productId": product_id, "variants": variants}
    staff_api_client.user.user_permissions.add(permission_manage_products)
    response = staff_api_client.post_graphql(
        PRODUCT_VARIANT_BULK_CREATE_MUTATION, variables
    )
    content = get_graphql_content(response)
    data = content["data"]["productVariantBulkCreate"]
    assert len(data["bulkProductErrors"]) == 4
    errors = data["bulkProductErrors"]
    assert errors[0]["field"] == "price"
    assert errors[0]["code"] == ProductErrorCode.INVALID.name
    assert errors[0]["index"] == 0
    assert errors[0]["channels"] == [channel_id]
    assert errors[1]["field"] == "price"
    assert errors[1]["code"] == ProductErrorCode.INVALID.name
    assert errors[1]["index"] == 0
    assert errors[1]["channels"] == [channel_pln_id]
    assert errors[2]["field"] == "costPrice"
    assert errors[2]["code"] == ProductErrorCode.INVALID.name
    assert errors[2]["index"] == 0
    assert errors[2]["channels"] == [channel_id]
    assert errors[3]["field"] == "costPrice"
    assert errors[3]["code"] == ProductErrorCode.INVALID.name
    assert errors[3]["index"] == 0
    assert errors[3]["channels"] == [channel_pln_id]
    assert product_variant_count == ProductVariant.objects.count()


def test_product_variant_bulk_create_product_not_assigned_to_channel(
    staff_api_client,
    product,
    permission_manage_products,
    warehouses,
    size_attribute,
    channel_PLN,
):
    product_variant_count = ProductVariant.objects.count()
    product_id = graphene.Node.to_global_id("Product", product.pk)
    assert not ProductChannelListing.objects.filter(
        product=product, channel=channel_PLN
    ).exists()
    size_attribute_id = graphene.Node.to_global_id("Attribute", size_attribute.pk)
    attribute_value = size_attribute.values.last()
    channel_id = graphene.Node.to_global_id("Channel", channel_PLN.pk)
    variants = [
        {
            "sku": str(uuid4())[:12],
            "channelListings": [{"price": 10.0, "channelId": channel_id}],
            "attributes": [{"id": size_attribute_id, "values": [attribute_value.name]}],
        },
    ]

    variables = {"productId": product_id, "variants": variants}
    staff_api_client.user.user_permissions.add(permission_manage_products)
    response = staff_api_client.post_graphql(
        PRODUCT_VARIANT_BULK_CREATE_MUTATION, variables
    )
    content = get_graphql_content(response)
    data = content["data"]["productVariantBulkCreate"]
    assert len(data["bulkProductErrors"]) == 1
    error = data["bulkProductErrors"][0]
    assert error["field"] == "channelId"
    assert error["code"] == ProductErrorCode.PRODUCT_NOT_ASSIGNED_TO_CHANNEL.name
    assert error["index"] == 0
    assert error["channels"] == [channel_id]
    assert product_variant_count == ProductVariant.objects.count()


def test_product_variant_bulk_create_duplicated_sku(
    staff_api_client,
    product,
    product_with_default_variant,
    size_attribute,
    permission_manage_products,
):
    product_variant_count = ProductVariant.objects.count()
    product_id = graphene.Node.to_global_id("Product", product.pk)
    size_attribute_id = graphene.Node.to_global_id("Attribute", size_attribute.pk)
    sku = product.variants.first().sku
    sku2 = product_with_default_variant.variants.first().sku
    assert not sku == sku2
    variants = [
        {
            "sku": sku,
            "attributes": [{"id": size_attribute_id, "values": ["Test-value"]}],
        },
        {
            "sku": sku2,
            "attributes": [{"id": size_attribute_id, "values": ["Test-valuee"]}],
        },
    ]

    variables = {"productId": product_id, "variants": variants}
    staff_api_client.user.user_permissions.add(permission_manage_products)
    response = staff_api_client.post_graphql(
        PRODUCT_VARIANT_BULK_CREATE_MUTATION, variables
    )
    content = get_graphql_content(response)
    data = content["data"]["productVariantBulkCreate"]
    assert len(data["bulkProductErrors"]) == 2
    errors = data["bulkProductErrors"]
    for index, error in enumerate(errors):
        assert error["field"] == "sku"
        assert error["code"] == ProductErrorCode.UNIQUE.name
        assert error["index"] == index
    assert product_variant_count == ProductVariant.objects.count()


def test_product_variant_bulk_create_duplicated_sku_in_input(
    staff_api_client, product, size_attribute, permission_manage_products
):
    product_variant_count = ProductVariant.objects.count()
    product_id = graphene.Node.to_global_id("Product", product.pk)
    size_attribute_id = graphene.Node.to_global_id("Attribute", size_attribute.pk)
    sku = str(uuid4())[:12]
    variants = [
        {
            "sku": sku,
            "attributes": [{"id": size_attribute_id, "values": ["Test-value"]}],
        },
        {
            "sku": sku,
            "attributes": [{"id": size_attribute_id, "values": ["Test-value2"]}],
        },
    ]

    variables = {"productId": product_id, "variants": variants}
    staff_api_client.user.user_permissions.add(permission_manage_products)
    response = staff_api_client.post_graphql(
        PRODUCT_VARIANT_BULK_CREATE_MUTATION, variables
    )
    content = get_graphql_content(response)
    data = content["data"]["productVariantBulkCreate"]
    assert len(data["bulkProductErrors"]) == 1
    error = data["bulkProductErrors"][0]
    assert error["field"] == "sku"
    assert error["code"] == ProductErrorCode.UNIQUE.name
    assert error["index"] == 1
    assert product_variant_count == ProductVariant.objects.count()


def test_product_variant_bulk_create_many_errors(
    staff_api_client, product, size_attribute, permission_manage_products
):
    product_variant_count = ProductVariant.objects.count()
    product_id = graphene.Node.to_global_id("Product", product.pk)
    size_attribute_id = graphene.Node.to_global_id("Attribute", size_attribute.pk)
    non_existent_attribute_pk = 0
    invalid_attribute_id = graphene.Node.to_global_id(
        "Attribute", non_existent_attribute_pk
    )
    sku = product.variants.first().sku
    variants = [
        {
            "sku": str(uuid4())[:12],
            "attributes": [{"id": size_attribute_id, "values": ["Test-value1"]}],
        },
        {
            "sku": str(uuid4())[:12],
            "attributes": [{"id": size_attribute_id, "values": ["Test-value4"]}],
        },
        {
            "sku": sku,
            "attributes": [{"id": size_attribute_id, "values": ["Test-value2"]}],
        },
        {
            "sku": str(uuid4())[:12],
            "attributes": [{"id": invalid_attribute_id, "values": ["Test-value3"]}],
        },
    ]

    variables = {"productId": product_id, "variants": variants}
    staff_api_client.user.user_permissions.add(permission_manage_products)
    response = staff_api_client.post_graphql(
        PRODUCT_VARIANT_BULK_CREATE_MUTATION, variables
    )
    content = get_graphql_content(response)
    data = content["data"]["productVariantBulkCreate"]
    assert len(data["bulkProductErrors"]) == 2
    errors = data["bulkProductErrors"]
    expected_errors = [
        {
            "field": "sku",
            "index": 2,
            "code": ProductErrorCode.UNIQUE.name,
            "message": ANY,
            "warehouses": None,
            "channels": None,
        },
        {
            "field": "attributes",
            "index": 3,
            "code": ProductErrorCode.NOT_FOUND.name,
            "message": ANY,
            "warehouses": None,
            "channels": None,
        },
    ]
    for expected_error in expected_errors:
        assert expected_error in errors
    assert product_variant_count == ProductVariant.objects.count()


def test_product_variant_bulk_create_two_variants_duplicated_attribute_value(
    staff_api_client,
    product_with_variant_with_two_attributes,
    color_attribute,
    size_attribute,
    permission_manage_products,
):
    product = product_with_variant_with_two_attributes
    product_variant_count = ProductVariant.objects.count()
    product_id = graphene.Node.to_global_id("Product", product.pk)
    color_attribute_id = graphene.Node.to_global_id("Attribute", color_attribute.id)
    size_attribute_id = graphene.Node.to_global_id("Attribute", size_attribute.id)
    variants = [
        {
            "sku": str(uuid4())[:12],
            "attributes": [
                {"id": color_attribute_id, "values": ["red"]},
                {"id": size_attribute_id, "values": ["small"]},
            ],
        }
    ]
    variables = {"productId": product_id, "variants": variants}
    staff_api_client.user.user_permissions.add(permission_manage_products)
    response = staff_api_client.post_graphql(
        PRODUCT_VARIANT_BULK_CREATE_MUTATION, variables
    )
    content = get_graphql_content(response)
    data = content["data"]["productVariantBulkCreate"]
    assert len(data["bulkProductErrors"]) == 1
    error = data["bulkProductErrors"][0]
    assert error["field"] == "attributes"
    assert error["code"] == ProductErrorCode.DUPLICATED_INPUT_ITEM.name
    assert error["index"] == 0
    assert product_variant_count == ProductVariant.objects.count()


def test_product_variant_bulk_create_two_variants_duplicated_attribute_value_in_input(
    staff_api_client,
    product_with_variant_with_two_attributes,
    permission_manage_products,
    color_attribute,
    size_attribute,
):
    product = product_with_variant_with_two_attributes
    product_id = graphene.Node.to_global_id("Product", product.pk)
    product_variant_count = ProductVariant.objects.count()
    color_attribute_id = graphene.Node.to_global_id("Attribute", color_attribute.id)
    size_attribute_id = graphene.Node.to_global_id("Attribute", size_attribute.id)
    attributes = [
        {"id": color_attribute_id, "values": [color_attribute.values.last().slug]},
        {"id": size_attribute_id, "values": [size_attribute.values.last().slug]},
    ]
    variants = [
        {"sku": str(uuid4())[:12], "attributes": attributes},
        {"sku": str(uuid4())[:12], "attributes": attributes},
    ]
    variables = {"productId": product_id, "variants": variants}
    staff_api_client.user.user_permissions.add(permission_manage_products)
    response = staff_api_client.post_graphql(
        PRODUCT_VARIANT_BULK_CREATE_MUTATION, variables
    )
    content = get_graphql_content(response)
    data = content["data"]["productVariantBulkCreate"]
    assert len(data["bulkProductErrors"]) == 1
    error = data["bulkProductErrors"][0]
    assert error["field"] == "attributes"
    assert error["code"] == ProductErrorCode.DUPLICATED_INPUT_ITEM.name
    assert error["index"] == 1
    assert product_variant_count == ProductVariant.objects.count()


def test_product_variant_bulk_create_two_variants_duplicated_one_attribute_value(
    staff_api_client,
    product_with_variant_with_two_attributes,
    color_attribute,
    size_attribute,
    permission_manage_products,
):
    product = product_with_variant_with_two_attributes
    product_variant_count = ProductVariant.objects.count()
    product_id = graphene.Node.to_global_id("Product", product.pk)
    color_attribute_id = graphene.Node.to_global_id("Attribute", color_attribute.id)
    size_attribute_id = graphene.Node.to_global_id("Attribute", size_attribute.id)
    variants = [
        {
            "sku": str(uuid4())[:12],
            "attributes": [
                {"id": color_attribute_id, "values": ["red"]},
                {"id": size_attribute_id, "values": ["big"]},
            ],
        }
    ]
    variables = {"productId": product_id, "variants": variants}
    staff_api_client.user.user_permissions.add(permission_manage_products)
    response = staff_api_client.post_graphql(
        PRODUCT_VARIANT_BULK_CREATE_MUTATION, variables
    )
    content = get_graphql_content(response)
    data = content["data"]["productVariantBulkCreate"]
    assert not data["bulkProductErrors"]
    assert data["count"] == 1
    assert product_variant_count + 1 == ProductVariant.objects.count()


VARIANT_STOCKS_CREATE_MUTATION = """
    mutation ProductVariantStocksCreate($variantId: ID!, $stocks: [StockInput!]!){
        productVariantStocksCreate(variantId: $variantId, stocks: $stocks){
            productVariant{
                id
                stocks {
                    quantity
                    quantityAllocated
                    id
                    warehouse{
                        slug
                    }
                }
            }
            bulkStockErrors{
                code
                field
                message
                index
            }
        }
    }
"""


def test_variant_stocks_create(
    staff_api_client, variant, warehouse, permission_manage_products
):
    variant_id = graphene.Node.to_global_id("ProductVariant", variant.pk)
    second_warehouse = Warehouse.objects.get(pk=warehouse.pk)
    second_warehouse.slug = "second warehouse"
    second_warehouse.pk = None
    second_warehouse.save()

    stocks = [
        {
            "warehouse": graphene.Node.to_global_id("Warehouse", warehouse.id),
            "quantity": 20,
        },
        {
            "warehouse": graphene.Node.to_global_id("Warehouse", second_warehouse.id),
            "quantity": 100,
        },
    ]
    variables = {"variantId": variant_id, "stocks": stocks}
    response = staff_api_client.post_graphql(
        VARIANT_STOCKS_CREATE_MUTATION,
        variables,
        permissions=[permission_manage_products],
    )
    content = get_graphql_content(response)
    data = content["data"]["productVariantStocksCreate"]

    expected_result = [
        {
            "quantity": stocks[0]["quantity"],
            "quantityAllocated": 0,
            "warehouse": {"slug": warehouse.slug},
        },
        {
            "quantity": stocks[1]["quantity"],
            "quantityAllocated": 0,
            "warehouse": {"slug": second_warehouse.slug},
        },
    ]
    assert not data["bulkStockErrors"]
    assert len(data["productVariant"]["stocks"]) == len(stocks)
    result = []
    for stock in data["productVariant"]["stocks"]:
        stock.pop("id")
        result.append(stock)
    for res in result:
        assert res in expected_result


def test_variant_stocks_create_empty_stock_input(
    staff_api_client, variant, permission_manage_products
):
    variant_id = graphene.Node.to_global_id("ProductVariant", variant.pk)

    variables = {"variantId": variant_id, "stocks": []}
    response = staff_api_client.post_graphql(
        VARIANT_STOCKS_CREATE_MUTATION,
        variables,
        permissions=[permission_manage_products],
    )
    content = get_graphql_content(response)
    data = content["data"]["productVariantStocksCreate"]

    assert not data["bulkStockErrors"]
    assert len(data["productVariant"]["stocks"]) == variant.stocks.count()
    assert data["productVariant"]["id"] == variant_id


def test_variant_stocks_create_stock_already_exists(
    staff_api_client, variant, warehouse, permission_manage_products
):
    variant_id = graphene.Node.to_global_id("ProductVariant", variant.pk)
    second_warehouse = Warehouse.objects.get(pk=warehouse.pk)
    second_warehouse.slug = "second warehouse"
    second_warehouse.pk = None
    second_warehouse.save()

    Stock.objects.create(product_variant=variant, warehouse=warehouse, quantity=10)

    stocks = [
        {
            "warehouse": graphene.Node.to_global_id("Warehouse", warehouse.id),
            "quantity": 20,
        },
        {
            "warehouse": graphene.Node.to_global_id("Warehouse", second_warehouse.id),
            "quantity": 100,
        },
    ]
    variables = {"variantId": variant_id, "stocks": stocks}
    response = staff_api_client.post_graphql(
        VARIANT_STOCKS_CREATE_MUTATION,
        variables,
        permissions=[permission_manage_products],
    )
    content = get_graphql_content(response)
    data = content["data"]["productVariantStocksCreate"]
    errors = data["bulkStockErrors"]

    assert errors
    assert errors[0]["code"] == StockErrorCode.UNIQUE.name
    assert errors[0]["field"] == "warehouse"
    assert errors[0]["index"] == 0


def test_variant_stocks_create_stock_duplicated_warehouse(
    staff_api_client, variant, warehouse, permission_manage_products
):
    variant_id = graphene.Node.to_global_id("ProductVariant", variant.pk)
    second_warehouse = Warehouse.objects.get(pk=warehouse.pk)
    second_warehouse.slug = "second warehouse"
    second_warehouse.pk = None
    second_warehouse.save()

    second_warehouse_id = graphene.Node.to_global_id("Warehouse", second_warehouse.id)

    stocks = [
        {
            "warehouse": graphene.Node.to_global_id("Warehouse", warehouse.id),
            "quantity": 20,
        },
        {"warehouse": second_warehouse_id, "quantity": 100},
        {"warehouse": second_warehouse_id, "quantity": 120},
    ]
    variables = {"variantId": variant_id, "stocks": stocks}
    response = staff_api_client.post_graphql(
        VARIANT_STOCKS_CREATE_MUTATION,
        variables,
        permissions=[permission_manage_products],
    )
    content = get_graphql_content(response)
    data = content["data"]["productVariantStocksCreate"]
    errors = data["bulkStockErrors"]

    assert errors
    assert errors[0]["code"] == StockErrorCode.UNIQUE.name
    assert errors[0]["field"] == "warehouse"
    assert errors[0]["index"] == 2


def test_variant_stocks_create_stock_duplicated_warehouse_and_warehouse_already_exists(
    staff_api_client, variant, warehouse, permission_manage_products
):
    variant_id = graphene.Node.to_global_id("ProductVariant", variant.pk)
    second_warehouse = Warehouse.objects.get(pk=warehouse.pk)
    second_warehouse.slug = "second warehouse"
    second_warehouse.pk = None
    second_warehouse.save()

    second_warehouse_id = graphene.Node.to_global_id("Warehouse", second_warehouse.id)
    Stock.objects.create(
        product_variant=variant, warehouse=second_warehouse, quantity=10
    )

    stocks = [
        {
            "warehouse": graphene.Node.to_global_id("Warehouse", warehouse.id),
            "quantity": 20,
        },
        {"warehouse": second_warehouse_id, "quantity": 100},
        {"warehouse": second_warehouse_id, "quantity": 120},
    ]

    variables = {"variantId": variant_id, "stocks": stocks}
    response = staff_api_client.post_graphql(
        VARIANT_STOCKS_CREATE_MUTATION,
        variables,
        permissions=[permission_manage_products],
    )
    content = get_graphql_content(response)
    data = content["data"]["productVariantStocksCreate"]
    errors = data["bulkStockErrors"]

    assert len(errors) == 3
    assert {error["code"] for error in errors} == {
        StockErrorCode.UNIQUE.name,
    }
    assert {error["field"] for error in errors} == {
        "warehouse",
    }
    assert {error["index"] for error in errors} == {1, 2}


VARIANT_STOCKS_UPDATE_MUTATIONS = """
    mutation ProductVariantStocksUpdate($variantId: ID!, $stocks: [StockInput!]!){
        productVariantStocksUpdate(variantId: $variantId, stocks: $stocks){
            productVariant{
                stocks{
                    quantity
                    quantityAllocated
                    id
                    warehouse{
                        slug
                    }
                }
            }
            bulkStockErrors{
                code
                field
                message
                index
            }
        }
    }
"""


def test_product_variant_stocks_update(
    staff_api_client, variant, warehouse, permission_manage_products
):
    variant_id = graphene.Node.to_global_id("ProductVariant", variant.pk)
    second_warehouse = Warehouse.objects.get(pk=warehouse.pk)
    second_warehouse.slug = "second warehouse"
    second_warehouse.pk = None
    second_warehouse.save()

    Stock.objects.create(product_variant=variant, warehouse=warehouse, quantity=10)

    stocks = [
        {
            "warehouse": graphene.Node.to_global_id("Warehouse", warehouse.id),
            "quantity": 20,
        },
        {
            "warehouse": graphene.Node.to_global_id("Warehouse", second_warehouse.id),
            "quantity": 100,
        },
    ]
    variables = {"variantId": variant_id, "stocks": stocks}
    response = staff_api_client.post_graphql(
        VARIANT_STOCKS_UPDATE_MUTATIONS,
        variables,
        permissions=[permission_manage_products],
    )
    content = get_graphql_content(response)
    data = content["data"]["productVariantStocksUpdate"]

    expected_result = [
        {
            "quantity": stocks[0]["quantity"],
            "quantityAllocated": 0,
            "warehouse": {"slug": warehouse.slug},
        },
        {
            "quantity": stocks[1]["quantity"],
            "quantityAllocated": 0,
            "warehouse": {"slug": second_warehouse.slug},
        },
    ]
    assert not data["bulkStockErrors"]
    assert len(data["productVariant"]["stocks"]) == len(stocks)
    result = []
    for stock in data["productVariant"]["stocks"]:
        stock.pop("id")
        result.append(stock)
    for res in result:
        assert res in expected_result


def test_product_variant_stocks_update_with_empty_stock_list(
    staff_api_client, variant, warehouse, permission_manage_products
):
    variant_id = graphene.Node.to_global_id("ProductVariant", variant.pk)
    stocks = []
    variables = {"variantId": variant_id, "stocks": stocks}
    response = staff_api_client.post_graphql(
        VARIANT_STOCKS_UPDATE_MUTATIONS,
        variables,
        permissions=[permission_manage_products],
    )
    content = get_graphql_content(response)
    data = content["data"]["productVariantStocksUpdate"]

    assert not data["bulkStockErrors"]
    assert len(data["productVariant"]["stocks"]) == len(stocks)


def test_variant_stocks_update_stock_duplicated_warehouse(
    staff_api_client, variant, warehouse, permission_manage_products
):
    variant_id = graphene.Node.to_global_id("ProductVariant", variant.pk)
    second_warehouse = Warehouse.objects.get(pk=warehouse.pk)
    second_warehouse.slug = "second warehouse"
    second_warehouse.pk = None
    second_warehouse.save()

    Stock.objects.create(product_variant=variant, warehouse=warehouse, quantity=10)

    stocks = [
        {
            "warehouse": graphene.Node.to_global_id("Warehouse", warehouse.pk),
            "quantity": 20,
        },
        {
            "warehouse": graphene.Node.to_global_id("Warehouse", second_warehouse.pk),
            "quantity": 100,
        },
        {
            "warehouse": graphene.Node.to_global_id("Warehouse", warehouse.pk),
            "quantity": 150,
        },
    ]
    variables = {"variantId": variant_id, "stocks": stocks}
    response = staff_api_client.post_graphql(
        VARIANT_STOCKS_UPDATE_MUTATIONS,
        variables,
        permissions=[permission_manage_products],
    )
    content = get_graphql_content(response)
    data = content["data"]["productVariantStocksUpdate"]
    errors = data["bulkStockErrors"]

    assert errors
    assert errors[0]["code"] == StockErrorCode.UNIQUE.name
    assert errors[0]["field"] == "warehouse"
    assert errors[0]["index"] == 2


VARIANT_STOCKS_DELETE_MUTATION = """
    mutation ProductVariantStocksDelete($variantId: ID!, $warehouseIds: [ID!]!){
        productVariantStocksDelete(
            variantId: $variantId, warehouseIds: $warehouseIds
        ){
            productVariant{
                stocks{
                    id
                    quantity
                    warehouse{
                        slug
                    }
                }
            }
            stockErrors{
                field
                code
                message
            }
        }
    }
"""


def test_product_variant_stocks_delete_mutation(
    staff_api_client, variant, warehouse, permission_manage_products
):
    variant_id = graphene.Node.to_global_id("ProductVariant", variant.pk)
    second_warehouse = Warehouse.objects.get(pk=warehouse.pk)
    second_warehouse.slug = "second warehouse"
    second_warehouse.pk = None
    second_warehouse.save()

    Stock.objects.bulk_create(
        [
            Stock(product_variant=variant, warehouse=warehouse, quantity=10),
            Stock(product_variant=variant, warehouse=second_warehouse, quantity=140),
        ]
    )
    stocks_count = variant.stocks.count()

    warehouse_ids = [graphene.Node.to_global_id("Warehouse", second_warehouse.id)]

    variables = {"variantId": variant_id, "warehouseIds": warehouse_ids}
    response = staff_api_client.post_graphql(
        VARIANT_STOCKS_DELETE_MUTATION,
        variables,
        permissions=[permission_manage_products],
    )
    content = get_graphql_content(response)
    data = content["data"]["productVariantStocksDelete"]

    variant.refresh_from_db()
    assert not data["stockErrors"]
    assert (
        len(data["productVariant"]["stocks"])
        == variant.stocks.count()
        == stocks_count - 1
    )
    assert data["productVariant"]["stocks"][0]["quantity"] == 10
    assert data["productVariant"]["stocks"][0]["warehouse"]["slug"] == warehouse.slug


def test_product_variant_stocks_delete_mutation_invalid_warehouse_id(
    staff_api_client, variant, warehouse, permission_manage_products
):
    variant_id = graphene.Node.to_global_id("ProductVariant", variant.pk)
    second_warehouse = Warehouse.objects.get(pk=warehouse.pk)
    second_warehouse.slug = "second warehouse"
    second_warehouse.pk = None
    second_warehouse.save()

    Stock.objects.bulk_create(
        [Stock(product_variant=variant, warehouse=warehouse, quantity=10)]
    )
    stocks_count = variant.stocks.count()

    warehouse_ids = [graphene.Node.to_global_id("Warehouse", second_warehouse.id)]

    variables = {"variantId": variant_id, "warehouseIds": warehouse_ids}
    response = staff_api_client.post_graphql(
        VARIANT_STOCKS_DELETE_MUTATION,
        variables,
        permissions=[permission_manage_products],
    )
    content = get_graphql_content(response)
    data = content["data"]["productVariantStocksDelete"]

    variant.refresh_from_db()
    assert not data["stockErrors"]
    assert (
        len(data["productVariant"]["stocks"]) == variant.stocks.count() == stocks_count
    )
    assert data["productVariant"]["stocks"][0]["quantity"] == 10
    assert data["productVariant"]["stocks"][0]["warehouse"]["slug"] == warehouse.slug<|MERGE_RESOLUTION|>--- conflicted
+++ resolved
@@ -1050,7 +1050,6 @@
         assert error in errors
 
 
-<<<<<<< HEAD
 @patch("saleor.plugins.manager.PluginsManager.product_variant_created")
 def test_create_variant_with_text_attribute(
     created_webhook_mock,
@@ -1104,7 +1103,7 @@
     created_webhook_mock.assert_called_once_with(product.variants.last())
 
 
-def test_create_variant_attributes_save_error(
+def test_create_variant_with_text_attribute_length_exceeded(
     permission_manage_products,
     product,
     product_type,
@@ -1154,14 +1153,11 @@
         "attributes": [attr_id],
         "code": ProductErrorCode.INVALID.name,
         "field": "attributes",
-        "message": ANY,
-    }
-
-
-def test_create_product_variant_update_with_new_attributes(
-=======
+        "message": "Attribute value length is exceeded.",
+    }
+
+
 def test_product_variant_update_with_new_attributes(
->>>>>>> f91686a2
     staff_api_client, permission_manage_products, product, size_attribute
 ):
     query = """
