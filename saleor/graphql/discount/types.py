--- conflicted
+++ resolved
@@ -43,18 +43,9 @@
     )
 
     class Meta:
-<<<<<<< HEAD
-        description = dedent(
-            """
-        Sales allow creating discounts for categories, collections or
-        products and are visible to all the customers."""
-        )
-        exclude_fields = ["translations"]
-=======
         description = """
         Sales allow creating discounts for categories, collections or
         products and are visible to all the customers."""
->>>>>>> e81494c9
         interfaces = [relay.Node]
         model = models.Sale
         only_fields = ["end_date", "id", "name", "start_date", "type", "value"]
@@ -104,15 +95,6 @@
     )
 
     class Meta:
-<<<<<<< HEAD
-        description = dedent(
-            """
-        Vouchers allow giving discounts to particular customers on categories,
-        collections or specific products. They can be used during checkout by
-        providing valid voucher codes."""
-        )
-        exclude_fields = ["translations"]
-=======
         description = """
         Vouchers allow giving discounts to particular customers on categories,
         collections or specific products. They can be used during checkout by
@@ -131,7 +113,6 @@
             "usage_limit",
             "used",
         ]
->>>>>>> e81494c9
         interfaces = [relay.Node]
         model = models.Voucher
 
