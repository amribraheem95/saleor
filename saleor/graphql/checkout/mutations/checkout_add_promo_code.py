--- conflicted
+++ resolved
@@ -13,11 +13,8 @@
 from ...core.mutations import BaseMutation
 from ...core.scalars import UUID
 from ...core.types import CheckoutError
-<<<<<<< HEAD
+from ...discount.dataloaders import load_discounts
 from ...plugins.dataloaders import load_plugins
-=======
-from ...discount.dataloaders import load_discounts
->>>>>>> 917cb9b7
 from ..types import Checkout
 from .utils import get_checkout, update_checkout_shipping_method_if_invalid
 
@@ -65,16 +62,10 @@
         )
 
         validate_checkout_email(checkout)
+        manager = load_plugins(info.context)
+        discounts = load_discounts(info.context)
+        lines, unavailable_variant_pks = fetch_checkout_lines(checkout)
 
-<<<<<<< HEAD
-        manager = load_plugins(info.context)
-        discounts = info.context.discounts
-=======
-        manager = info.context.plugins
-        discounts = load_discounts(info.context)
->>>>>>> 917cb9b7
-
-        lines, unavailable_variant_pks = fetch_checkout_lines(checkout)
         if unavailable_variant_pks:
             not_available_variants_ids = {
                 graphene.Node.to_global_id("ProductVariant", pk)
