--- conflicted
+++ resolved
@@ -1,11 +1,7 @@
 import json
 from decimal import Decimal
-<<<<<<< HEAD
-from unittest.mock import ANY, patch
+from unittest.mock import ANY, Mock, patch
 from uuid import uuid4
-=======
-from unittest.mock import ANY, Mock, patch
->>>>>>> ba333f47
 
 import graphene
 import pytest
