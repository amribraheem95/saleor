--- conflicted
+++ resolved
@@ -2,10 +2,6 @@
 All notable, unreleased changes to this project will be documented in this file. For the released changes, please visit the [Releases](https://github.com/mirumee/saleor/releases) page.
 
 ## [Unreleased]
-
 Use `PermissionEnum` as input parameter type for `permissions` field - #3434 by @maarcingebala
-<<<<<<< HEAD
-Add `first_name` and `last_name` fields to the `User` model - #3101 by @fowczarek
-=======
 Fix minor visual bugs in Dashboard 2.0 - #3433 by @dominik-zeglen
->>>>>>> b5994ceb
+Add `first_name` and `last_name` fields to the `User` model - #3101 by @fowczarek