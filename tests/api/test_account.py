import json
import re
from unittest.mock import Mock, patch

import pytest

import graphene
from django.contrib.auth import get_user_model
from django.contrib.auth.tokens import default_token_generator
from django.shortcuts import reverse
from saleor.account.models import Address, User
from saleor.graphql.account.mutations import (
    CustomerDelete, SetPassword, StaffDelete, StaffUpdate, UserDelete)
from tests.api.utils import get_graphql_content

from .utils import (
    assert_no_permission, assert_read_only_mode,
    convert_dict_keys_to_camel_case)


def test_create_token_mutation(admin_client, staff_user):
    query = """
    mutation TokenCreate($email: String!, $password: String!) {
        tokenCreate(email: $email, password: $password) {
            token
            errors {
                field
                message
            }
        }
    }
    """
    variables = json.dumps({'email': staff_user.email, 'password': 'password'})
    response = admin_client.post(
        reverse('api'), json.dumps({'query': query, 'variables': variables}),
        content_type='application/json')
    content = get_graphql_content(response)
    token_data = content['data']['tokenCreate']
    assert token_data['token']
    assert not token_data['errors']

    incorrect_variables = json.dumps(
        {'email': staff_user.email, 'password': 'incorrect'})
    response = admin_client.post(
        reverse('api'),
        json.dumps({'query': query, 'variables': incorrect_variables}),
        content_type='application/json')
    content = get_graphql_content(response)
    token_data = content['data']['tokenCreate']
    errors = token_data['errors']
    assert errors
    assert not errors[0]['field']
    assert not token_data['token']


def test_token_create_user_data(
        permission_manage_orders, staff_api_client, staff_user):
    query = """
    mutation TokenCreate($email: String!, $password: String!) {
        tokenCreate(email: $email, password: $password) {
            user {
                id
                email
                permissions {
                    code
                    name
                }
            }
        }
    }
    """

    permission = permission_manage_orders
    staff_user.user_permissions.add(permission)
    name = permission.name
    user_id = graphene.Node.to_global_id('User', staff_user.id)

    variables = {'email': staff_user.email, 'password': 'password'}
    response = staff_api_client.post_graphql(query, variables)
    content = get_graphql_content(response)
    token_data = content['data']['tokenCreate']
    assert token_data['user']['id'] == user_id
    assert token_data['user']['email'] == staff_user.email
    assert token_data['user']['permissions'][0]['name'] == name
    assert token_data['user']['permissions'][0]['code'] == 'MANAGE_ORDERS'


def test_query_user(staff_api_client, customer_user, permission_manage_users):
    user = customer_user
    query = """
    query User($id: ID!) {
        user(id: $id) {
            email
            isStaff
            isActive
            addresses {
                totalCount
            }
            orders {
                totalCount
            }
            dateJoined
            lastLogin
            defaultShippingAddress {
                firstName
                lastName
                companyName
                streetAddress1
                streetAddress2
                city
                cityArea
                postalCode
                countryArea
                phone
                country {
                    code
                }
            }
        }
    }
    """
    ID = graphene.Node.to_global_id('User', customer_user.id)
    variables = {'id': ID}
    response = staff_api_client.post_graphql(
        query, variables, permissions=[permission_manage_users])
    content = get_graphql_content(response)
    data = content['data']['user']
    assert data['email'] == user.email
    assert data['isStaff'] == user.is_staff
    assert data['isActive'] == user.is_active
    assert data['addresses']['totalCount'] == user.addresses.count()
    assert data['orders']['totalCount'] == user.orders.count()
    address = data['defaultShippingAddress']
    user_address = user.default_shipping_address
    assert address['firstName'] == user_address.first_name
    assert address['lastName'] == user_address.last_name
    assert address['companyName'] == user_address.company_name
    assert address['streetAddress1'] == user_address.street_address_1
    assert address['streetAddress2'] == user_address.street_address_2
    assert address['city'] == user_address.city
    assert address['cityArea'] == user_address.city_area
    assert address['postalCode'] == user_address.postal_code
    assert address['country']['code'] == user_address.country.code
    assert address['countryArea'] == user_address.country_area
    assert address['phone'] == user_address.phone.as_e164


def test_query_customers(
        staff_api_client, user_api_client, permission_manage_users):
    query = """
    query Users {
        customers {
            totalCount
            edges {
                node {
                    isStaff
                }
            }
        }
    }
    """
    variables = {}
    response = staff_api_client.post_graphql(
        query, variables, permissions=[permission_manage_users])
    content = get_graphql_content(response)
    users = content['data']['customers']['edges']
    assert users
    assert all([not user['node']['isStaff'] for user in users])

    # check permissions
    response = user_api_client.post_graphql(query, variables)
    assert_no_permission(response)


def test_query_staff(
        staff_api_client, user_api_client, staff_user, customer_user,
        admin_user, permission_manage_staff):
    query = """
    {
        staffUsers {
            edges {
                node {
                    email
                    isStaff
                }
            }
        }
    }
    """
    variables = {}
    response = staff_api_client.post_graphql(
        query, variables, permissions=[permission_manage_staff])
    content = get_graphql_content(response)
    data = content['data']['staffUsers']['edges']
    assert len(data) == 2
    staff_emails = [user['node']['email'] for user in data]
    assert sorted(staff_emails) == [admin_user.email, staff_user.email]
    assert all([user['node']['isStaff'] for user in data])

    # check permissions
    response = user_api_client.post_graphql(query, variables)
    assert_no_permission(response)


def test_who_can_see_user(
        staff_user, customer_user, staff_api_client, user_api_client,
        permission_manage_users):
    query = """
    query User($id: ID!) {
        user(id: $id) {
            email
        }
    }
    """

    query_2 = """
    query Users {
        customers {
            totalCount
        }
    }
    """

    # Random person (even staff) can't see users data without permissions
    ID = graphene.Node.to_global_id('User', customer_user.id)
    variables = {'id': ID}
    response = staff_api_client.post_graphql(query, variables)
    assert_no_permission(response)

    response = staff_api_client.post_graphql(query_2)
    assert_no_permission(response)

    # Add permission and ensure staff can see user(s)
    staff_user.user_permissions.add(permission_manage_users)
    response = staff_api_client.post_graphql(query, variables)
    content = get_graphql_content(response)
    assert content['data']['user']['email'] == customer_user.email

    response = staff_api_client.post_graphql(query_2)
    content = get_graphql_content(response)
    assert content['data']['customers']['totalCount'] == 1


def test_customer_register(user_api_client):
    query = """
        mutation RegisterCustomer($password: String!, $email: String!) {
            customerRegister(input: {password: $password, email: $email}) {
                errors {
                    field
                    message
                }
                user {
                    id
                }
            }
        }
    """
    email = 'customer@example.com'
    variables = {'email': email, 'password': 'Password'}
    response = user_api_client.post_graphql(query, variables)
    assert_read_only_mode(response)


# @patch('saleor.account.emails.send_password_reset_email.delay')
def test_customer_create(staff_api_client, address, permission_manage_users):
    query = """
    mutation CreateCustomer(
        $email: String, $note: String, $billing: AddressInput,
        $shipping: AddressInput, $send_mail: Boolean) {
        customerCreate(input: {
            email: $email,
            note: $note,
            defaultShippingAddress: $shipping,
            defaultBillingAddress: $billing
            sendPasswordEmail: $send_mail
        }) {
            errors {
                field
                message
            }
            user {
                id
                defaultBillingAddress {
                    id
                }
                defaultShippingAddress {
                    id
                }
                email
                isActive
                isStaff
                note
            }
        }
    }
    """
    email = 'api_user@example.com'
    note = 'Test user'
    address_data = convert_dict_keys_to_camel_case(address.as_data())

    variables = {
        'email': email, 'note': note, 'shipping': address_data,
        'billing': address_data, 'send_mail': True}
    response = staff_api_client.post_graphql(
        query, variables, permissions=[permission_manage_users])
    assert_read_only_mode(response)


def test_customer_update(
        staff_api_client, customer_user, address, permission_manage_users):
    query = """
    mutation UpdateCustomer($id: ID!, $isActive: Boolean, $note: String, $billing: AddressInput, $shipping: AddressInput) {
        customerUpdate(id: $id, input: {
            isActive: $isActive,
            note: $note,
            defaultBillingAddress: $billing
            defaultShippingAddress: $shipping
        }) {
            errors {
                field
                message
            }
            user {
                id
                defaultBillingAddress {
                    id
                }
                defaultShippingAddress {
                    id
                }
                isActive
                note
            }
        }
    }
    """

    # this test requires addresses to be set and checks whether new address
    # instances weren't created, but the existing ones got updated
    assert customer_user.default_billing_address
    assert customer_user.default_shipping_address
    billing_address_pk = customer_user.default_billing_address.pk
    shipping_address_pk = customer_user.default_shipping_address.pk

    id = graphene.Node.to_global_id('User', customer_user.id)
    note = 'Test update note'
    address_data = convert_dict_keys_to_camel_case(address.as_data())

    new_street_address = 'Updated street address'
    address_data['streetAddress1'] = new_street_address

    variables = {
<<<<<<< HEAD
        'id': id, 'note': note, 'billing': address_data,
=======
        'id': id, 'isActive': False, 'note': note, 'billing': address_data,
>>>>>>> 1f3434bd
        'shipping': address_data}

    # check unauthorized access
    response = staff_api_client.post_graphql(
        query, variables, permissions=[permission_manage_users])
<<<<<<< HEAD
    assert_read_only_mode(response)
=======
    content = get_graphql_content(response)

    User = get_user_model()
    customer = User.objects.get(email=customer_user.email)

    # check that existing instances are updated
    assert customer.default_billing_address.pk == billing_address_pk
    assert customer.default_shipping_address.pk == shipping_address_pk

    assert customer.default_billing_address.street_address_1 == new_street_address
    assert customer.default_shipping_address.street_address_1 == new_street_address

    data = content['data']['customerUpdate']
    assert data['errors'] == []
    assert data['user']['note'] == note
    assert not data['user']['isActive']


def test_customer_delete(staff_api_client, customer_user, permission_manage_users):
    query = """
    mutation CustomerDelete($id: ID!) {
        customerDelete(id: $id){
            errors {
                field
                message
            }
            user {
                id
            }
        }
    }
    """
    customer_id = graphene.Node.to_global_id('User', customer_user.pk)
    variables = {'id': customer_id}
    response = staff_api_client.post_graphql(
        query, variables, permissions=[permission_manage_users])
    content = get_graphql_content(response)
    data = content['data']['customerDelete']
    assert data['errors'] == []
    assert data['user']['id'] == customer_id


def test_customer_delete_errors(customer_user, admin_user, staff_user):
    info = Mock(context=Mock(user=admin_user))
    errors = CustomerDelete.clean_instance(info, staff_user, [])
    assert errors[0].field == 'id'
    assert errors[0].message == 'Cannot delete a staff account.'

    errors = CustomerDelete.clean_instance(info, customer_user, [])
    assert errors == []
>>>>>>> 1f3434bd


def test_staff_create(
        staff_api_client, permission_manage_staff, permission_manage_products):
    query = """
    mutation CreateStaff($email: String, $permissions: [String], $send_mail: Boolean) {
        staffCreate(input: {email: $email, permissions: $permissions, sendPasswordEmail: $send_mail}) {
            errors {
                field
                message
            }
            user {
                id
                email
                isStaff
                isActive
                permissions {
                    code
                }
            }
        }
    }
    """

    permission_manage_products_codename = '%s.%s' % (
        permission_manage_products.content_type.app_label,
        permission_manage_products.codename)

    email = 'api_user@example.com'
    variables = {
        'email': email, 'permissions': [permission_manage_products_codename],
        'send_mail': True}

    response = staff_api_client.post_graphql(
        query, variables, permissions=[permission_manage_staff])
<<<<<<< HEAD
    assert_read_only_mode(response)
=======
    content = get_graphql_content(response)
    data = content['data']['staffCreate']
    assert data['errors'] == []
    assert data['user']['email'] == email
    assert data['user']['isStaff'] == True
    assert data['user']['isActive'] == True
    permissions = data['user']['permissions']
    assert permissions[0]['code'] == 'MANAGE_PRODUCTS'

    assert send_password_reset_mock.call_count == 1
    args, kwargs = send_password_reset_mock.call_args
    call_context = args[0]
    call_email = args[1]
    assert call_email == email
    assert 'token' in call_context
>>>>>>> 1f3434bd


def test_staff_update(staff_api_client, permission_manage_staff):
    query = """
    mutation UpdateStaff(
            $id: ID!, $permissions: [String], $is_active: Boolean) {
        staffUpdate(
                id: $id,
                input: {permissions: $permissions, isActive: $is_active}) {
            errors {
                field
                message
            }
            user {
                permissions {
                    code
                }
                isActive
            }
        }
    }
    """
    staff_user = User.objects.create(
        email='staffuser@example.com', is_staff=True)
    id = graphene.Node.to_global_id('User', staff_user.id)
    variables = {'id': id, 'permissions': []}

    response = staff_api_client.post_graphql(
        query, variables, permissions=[permission_manage_staff])
<<<<<<< HEAD
    assert_read_only_mode(response)
=======
    content = get_graphql_content(response)
    data = content['data']['staffDelete']
    assert data['errors'] == []
    assert not User.objects.filter(pk=staff_user.id).exists()


def test_user_delete_errors(staff_user, customer_user, admin_user):
    info = Mock(context=Mock(user=staff_user))
    errors = UserDelete.clean_instance(info, staff_user, [])
    assert errors[0].field == 'id'
    assert errors[0].message == 'You cannot delete your own account.'

    info = Mock(context=Mock(user=staff_user))
    errors = UserDelete.clean_instance(info, admin_user, [])
    assert errors[0].field == 'id'
    assert errors[0].message == 'Only superuser can delete his own account.'


def test_staff_delete_errors(staff_user, customer_user, admin_user):
    info = Mock(context=Mock(user=staff_user))
    errors = StaffDelete.clean_instance(info, customer_user, [])
    assert errors[0].field == 'id'
    assert errors[0].message == 'Cannot delete a non-staff user.'

    info = Mock(context=Mock(user=admin_user))
    errors = StaffDelete.clean_instance(info, staff_user, [])
    assert not errors


def test_staff_update_errors(staff_user, customer_user, admin_user):
    errors = StaffUpdate.clean_is_active(None, customer_user, staff_user, [])
    assert not errors

    errors = StaffUpdate.clean_is_active(False, staff_user, staff_user, [])
    assert errors[0].field == 'isActive'
    assert errors[0].message == 'Cannot deactivate your own account.'

    errors = StaffUpdate.clean_is_active(False, admin_user, staff_user, [])
    assert errors[0].field == 'isActive'
    assert errors[0].message == 'Cannot deactivate superuser\'s account.'

    errors = StaffUpdate.clean_is_active(False, customer_user, staff_user, [])
    assert not errors
>>>>>>> 1f3434bd


def test_set_password(user_api_client, customer_user):
    query = """
    mutation SetPassword($id: ID!, $token: String!, $password: String!) {
        setPassword(id: $id, input: {token: $token, password: $password}) {
            errors {
                    field
                    message
                }
                user {
                    id
                }
            }
        }
    """
    id = graphene.Node.to_global_id('User', customer_user.id)
    token = default_token_generator.make_token(customer_user)
    password = 'spanish-inquisition'

    # check invalid token
    variables = {'id': id, 'password': password, 'token': 'nope'}
    response = user_api_client.post_graphql(query, variables)
<<<<<<< HEAD
    assert_read_only_mode(response)
=======
    content = get_graphql_content(response)
    errors = content['data']['setPassword']['errors']
    assert errors[0]['message'] == SetPassword.INVALID_TOKEN

    variables['token'] = token
    response = user_api_client.post_graphql(query, variables)
    content = get_graphql_content(response)
    data = content['data']['setPassword']
    assert data['user']['id']

    customer_user.refresh_from_db()
    assert customer_user.check_password(password)


@patch('saleor.account.emails.send_password_reset_email.delay')
def test_password_reset_email(
        send_password_reset_mock, staff_api_client, customer_user,
        permission_manage_users):
    query = """
    mutation ResetPassword($email: String!) {
        passwordReset(email: $email) {
            errors {
                field
                message
            }
        }
    }
    """
    email = customer_user.email
    variables = {'email': email}
    response = staff_api_client.post_graphql(
        query, variables, permissions=[permission_manage_users])
    content = get_graphql_content(response)
    data = content['data']['passwordReset']
    assert data is None
    assert send_password_reset_mock.call_count == 1
    args, kwargs = send_password_reset_mock.call_args
    call_context = args[0]
    call_email = args[1]
    assert call_email == email
    assert 'token' in call_context


@patch('saleor.account.emails.send_password_reset_email.delay')
def test_password_reset_email_non_existing_user(
        send_password_reset_mock, staff_api_client, customer_user,
        permission_manage_users):
    query = """
    mutation ResetPassword($email: String!) {
        passwordReset(email: $email) {
            errors {
                field
                message
            }
        }
    }
    """
    email = 'not_exists@example.com'
    variables = {'email': email}
    response = staff_api_client.post_graphql(
        query, variables, permissions=[permission_manage_users])
    content = get_graphql_content(response)
    data = content['data']['passwordReset']
    assert data['errors'] == [{
        'field': 'email',
        'message': "User with this email doesn't exist"}]
    send_password_reset_mock.assert_not_called()


def test_create_address_mutation(
        staff_api_client, customer_user, permission_manage_users):
    query = """
    mutation CreateUserAddress($user: ID!, $city: String!, $country: String!) {
        addressCreate(input: {userId: $user, city: $city, country: $country}) {
         errors {
            field
            message
         }
         address {
            id
            city
            country {
                code
            }
         }
        }
    }
    """
    user_id = graphene.Node.to_global_id('User', customer_user.id)
    variables = {'user': user_id, 'city': 'Dummy', 'country': 'PL'}
    response = staff_api_client.post_graphql(
        query, variables, permissions=[permission_manage_users])
    content = get_graphql_content(response)
    assert content['data']['addressCreate']['errors'] == []
    address_response = content['data']['addressCreate']['address']
    assert address_response['city'] == 'Dummy'
    assert address_response['country']['code'] == 'PL'
    address_obj = Address.objects.get(city='Dummy')
    assert address_obj.user_addresses.first() == customer_user


def test_address_update_mutation(
        staff_api_client, customer_user, permission_manage_users,
        graphql_address_data):
    query = """
    mutation updateUserAddress($addressId: ID!, $address: AddressInput!) {
        addressUpdate(id: $addressId, input: $address) {
            address {
                city
            }
        }
    }
    """
    address_obj = customer_user.addresses.first()
    variables = {
        'addressId': graphene.Node.to_global_id('Address', address_obj.id),
        'address': graphql_address_data}
    response = staff_api_client.post_graphql(
        query, variables, permissions=[permission_manage_users])
    content = get_graphql_content(response)
    data = content['data']['addressUpdate']
    assert data['address']['city'] == graphql_address_data['city']
    address_obj.refresh_from_db()
    assert address_obj.city == graphql_address_data['city']


def test_address_delete_mutation(
        staff_api_client, customer_user, permission_manage_users):
    query = """
            mutation deleteUserAddress($id: ID!) {
                addressDelete(id: $id) {
                    address {
                        city
                    }
                }
            }
        """
    address_obj = customer_user.addresses.first()
    variables = {'id': graphene.Node.to_global_id('Address', address_obj.id)}
    response = staff_api_client.post_graphql(
        query, variables, permissions=[permission_manage_users])
    content = get_graphql_content(response)
    data = content['data']['addressDelete']
    assert data['address']['city'] == address_obj.city
    with pytest.raises(address_obj._meta.model.DoesNotExist):
        address_obj.refresh_from_db()


def test_address_validator(user_api_client):
    query = """
    query getValidator($input: AddressValidationInput!) {
        addressValidator(input: $input) {
            countryCode
            countryName
            addressFormat
            addressLatinFormat
            postalCodeMatchers
        }
    }
    """
    variables = {
        'input': {
            'countryCode': 'PL',
            'countryArea': None,
            'cityArea': None}}
    response = user_api_client.post_graphql(query, variables)
    content = get_graphql_content(response)
    data = content['data']['addressValidator']
    assert data['countryCode'] == 'PL'
    assert data['countryName'] == 'POLAND'
    assert data['addressFormat'] is not None
    assert data['addressLatinFormat'] is not None
    matcher = data['postalCodeMatchers'][0]
    matcher = re.compile(matcher)
    assert matcher.match('00-123')


def test_address_validator_uses_geip_when_country_code_missing(
        user_api_client, monkeypatch):
    query = """
    query getValidator($input: AddressValidationInput!) {
        addressValidator(input: $input) {
            countryCode,
            countryName
        }
    }
    """
    variables = {
        'input': {
            'countryCode': None,
            'countryArea': None,
            'cityArea': None}}
    mock_country_by_ip = Mock(return_value=Mock(code='US'))
    monkeypatch.setattr(
        'saleor.graphql.account.resolvers.get_client_ip',
        lambda request: Mock(return_value='127.0.0.1'))
    monkeypatch.setattr(
        'saleor.graphql.account.resolvers.get_country_by_ip',
        mock_country_by_ip)
    response = user_api_client.post_graphql(query, variables)
    content = get_graphql_content(response)
    assert mock_country_by_ip.called
    data = content['data']['addressValidator']
    assert data['countryCode'] == 'US'
    assert data['countryName'] == 'UNITED STATES'


@patch('saleor.account.emails.send_password_reset_email.delay')
def test_customer_reset_password(
        send_password_reset_mock, user_api_client, customer_user):
    query = """
        mutation CustomerPasswordReset($email: String!) {
            customerPasswordReset(input: {email: $email}) {
                errors {
                    field
                    message
                }
            }
        }
    """
    # we have no user with given email
    variables = {'email': 'non-existing-email@email.com'}
    response = user_api_client.post_graphql(query, variables)
    content = get_graphql_content(response)
    assert not send_password_reset_mock.called

    variables = {'email': customer_user.email}
    response = user_api_client.post_graphql(query, variables)
    content = get_graphql_content(response)
    assert send_password_reset_mock.called
    assert send_password_reset_mock.mock_calls[0][1][1] == customer_user.email
>>>>>>> 1f3434bd
<|MERGE_RESOLUTION|>--- conflicted
+++ resolved
@@ -350,35 +350,13 @@
     address_data['streetAddress1'] = new_street_address
 
     variables = {
-<<<<<<< HEAD
-        'id': id, 'note': note, 'billing': address_data,
-=======
         'id': id, 'isActive': False, 'note': note, 'billing': address_data,
->>>>>>> 1f3434bd
         'shipping': address_data}
 
     # check unauthorized access
     response = staff_api_client.post_graphql(
         query, variables, permissions=[permission_manage_users])
-<<<<<<< HEAD
-    assert_read_only_mode(response)
-=======
-    content = get_graphql_content(response)
-
-    User = get_user_model()
-    customer = User.objects.get(email=customer_user.email)
-
-    # check that existing instances are updated
-    assert customer.default_billing_address.pk == billing_address_pk
-    assert customer.default_shipping_address.pk == shipping_address_pk
-
-    assert customer.default_billing_address.street_address_1 == new_street_address
-    assert customer.default_shipping_address.street_address_1 == new_street_address
-
-    data = content['data']['customerUpdate']
-    assert data['errors'] == []
-    assert data['user']['note'] == note
-    assert not data['user']['isActive']
+    assert_read_only_mode(response)
 
 
 def test_customer_delete(staff_api_client, customer_user, permission_manage_users):
@@ -399,10 +377,7 @@
     variables = {'id': customer_id}
     response = staff_api_client.post_graphql(
         query, variables, permissions=[permission_manage_users])
-    content = get_graphql_content(response)
-    data = content['data']['customerDelete']
-    assert data['errors'] == []
-    assert data['user']['id'] == customer_id
+    assert_read_only_mode(response)
 
 
 def test_customer_delete_errors(customer_user, admin_user, staff_user):
@@ -413,7 +388,6 @@
 
     errors = CustomerDelete.clean_instance(info, customer_user, [])
     assert errors == []
->>>>>>> 1f3434bd
 
 
 def test_staff_create(
@@ -449,25 +423,7 @@
 
     response = staff_api_client.post_graphql(
         query, variables, permissions=[permission_manage_staff])
-<<<<<<< HEAD
-    assert_read_only_mode(response)
-=======
-    content = get_graphql_content(response)
-    data = content['data']['staffCreate']
-    assert data['errors'] == []
-    assert data['user']['email'] == email
-    assert data['user']['isStaff'] == True
-    assert data['user']['isActive'] == True
-    permissions = data['user']['permissions']
-    assert permissions[0]['code'] == 'MANAGE_PRODUCTS'
-
-    assert send_password_reset_mock.call_count == 1
-    args, kwargs = send_password_reset_mock.call_args
-    call_context = args[0]
-    call_email = args[1]
-    assert call_email == email
-    assert 'token' in call_context
->>>>>>> 1f3434bd
+    assert_read_only_mode(response)
 
 
 def test_staff_update(staff_api_client, permission_manage_staff):
@@ -497,13 +453,7 @@
 
     response = staff_api_client.post_graphql(
         query, variables, permissions=[permission_manage_staff])
-<<<<<<< HEAD
-    assert_read_only_mode(response)
-=======
-    content = get_graphql_content(response)
-    data = content['data']['staffDelete']
-    assert data['errors'] == []
-    assert not User.objects.filter(pk=staff_user.id).exists()
+    assert_read_only_mode(response)
 
 
 def test_user_delete_errors(staff_user, customer_user, admin_user):
@@ -543,7 +493,6 @@
 
     errors = StaffUpdate.clean_is_active(False, customer_user, staff_user, [])
     assert not errors
->>>>>>> 1f3434bd
 
 
 def test_set_password(user_api_client, customer_user):
@@ -567,21 +516,7 @@
     # check invalid token
     variables = {'id': id, 'password': password, 'token': 'nope'}
     response = user_api_client.post_graphql(query, variables)
-<<<<<<< HEAD
-    assert_read_only_mode(response)
-=======
-    content = get_graphql_content(response)
-    errors = content['data']['setPassword']['errors']
-    assert errors[0]['message'] == SetPassword.INVALID_TOKEN
-
-    variables['token'] = token
-    response = user_api_client.post_graphql(query, variables)
-    content = get_graphql_content(response)
-    data = content['data']['setPassword']
-    assert data['user']['id']
-
-    customer_user.refresh_from_db()
-    assert customer_user.check_password(password)
+    assert_read_only_mode(response)
 
 
 @patch('saleor.account.emails.send_password_reset_email.delay')
@@ -602,15 +537,7 @@
     variables = {'email': email}
     response = staff_api_client.post_graphql(
         query, variables, permissions=[permission_manage_users])
-    content = get_graphql_content(response)
-    data = content['data']['passwordReset']
-    assert data is None
-    assert send_password_reset_mock.call_count == 1
-    args, kwargs = send_password_reset_mock.call_args
-    call_context = args[0]
-    call_email = args[1]
-    assert call_email == email
-    assert 'token' in call_context
+    assert_read_only_mode(response)
 
 
 @patch('saleor.account.emails.send_password_reset_email.delay')
@@ -631,12 +558,7 @@
     variables = {'email': email}
     response = staff_api_client.post_graphql(
         query, variables, permissions=[permission_manage_users])
-    content = get_graphql_content(response)
-    data = content['data']['passwordReset']
-    assert data['errors'] == [{
-        'field': 'email',
-        'message': "User with this email doesn't exist"}]
-    send_password_reset_mock.assert_not_called()
+    assert_read_only_mode(response)
 
 
 def test_create_address_mutation(
@@ -662,13 +584,7 @@
     variables = {'user': user_id, 'city': 'Dummy', 'country': 'PL'}
     response = staff_api_client.post_graphql(
         query, variables, permissions=[permission_manage_users])
-    content = get_graphql_content(response)
-    assert content['data']['addressCreate']['errors'] == []
-    address_response = content['data']['addressCreate']['address']
-    assert address_response['city'] == 'Dummy'
-    assert address_response['country']['code'] == 'PL'
-    address_obj = Address.objects.get(city='Dummy')
-    assert address_obj.user_addresses.first() == customer_user
+    assert_read_only_mode(response)
 
 
 def test_address_update_mutation(
@@ -689,11 +605,7 @@
         'address': graphql_address_data}
     response = staff_api_client.post_graphql(
         query, variables, permissions=[permission_manage_users])
-    content = get_graphql_content(response)
-    data = content['data']['addressUpdate']
-    assert data['address']['city'] == graphql_address_data['city']
-    address_obj.refresh_from_db()
-    assert address_obj.city == graphql_address_data['city']
+    assert_read_only_mode(response)
 
 
 def test_address_delete_mutation(
@@ -711,11 +623,7 @@
     variables = {'id': graphene.Node.to_global_id('Address', address_obj.id)}
     response = staff_api_client.post_graphql(
         query, variables, permissions=[permission_manage_users])
-    content = get_graphql_content(response)
-    data = content['data']['addressDelete']
-    assert data['address']['city'] == address_obj.city
-    with pytest.raises(address_obj._meta.model.DoesNotExist):
-        address_obj.refresh_from_db()
+    assert_read_only_mode(response)
 
 
 def test_address_validator(user_api_client):
@@ -793,12 +701,4 @@
     # we have no user with given email
     variables = {'email': 'non-existing-email@email.com'}
     response = user_api_client.post_graphql(query, variables)
-    content = get_graphql_content(response)
-    assert not send_password_reset_mock.called
-
-    variables = {'email': customer_user.email}
-    response = user_api_client.post_graphql(query, variables)
-    content = get_graphql_content(response)
-    assert send_password_reset_mock.called
-    assert send_password_reset_mock.mock_calls[0][1][1] == customer_user.email
->>>>>>> 1f3434bd
+    assert_read_only_mode(response)