--- conflicted
+++ resolved
@@ -2,41 +2,7 @@
 
 import graphene
 from saleor.graphql.shipping.types import ShippingMethodTypeEnum
-<<<<<<< HEAD
-from saleor.shipping import ShippingMethodType
-
-from .utils import assert_read_only_mode
-
-
-@pytest.fixture
-def weight_based_shipping_query():
-    """Dummy weight based createShippingPrice query for tests reusability."""
-    return """
-    mutation createShipipngPrice(
-        $type: ShippingMethodTypeEnum, $name: String!, $price: Decimal,
-        $shippingZone: ID!, $maximumOrderWeight: WeightScalar,
-        $minimumOrderWeight: WeightScalar) {
-        shippingPriceCreate(
-            input: {
-                name: $name, price: $price, shippingZone: $shippingZone,
-                minimumOrderWeight:$minimumOrderWeight,
-                maximumOrderWeight: $maximumOrderWeight, type: $type}) {
-            errors {
-                field
-                message
-            }
-            shippingMethod {
-                minimumOrderWeight {
-                    value
-                    unit
-                }
-                maximumOrderWeight {
-                    value
-                    unit}}}}
-    """
-=======
-from tests.api.utils import get_graphql_content
->>>>>>> 3b0b10f0
+from tests.api.utils import assert_read_only_mode, get_graphql_content
 
 
 def test_shipping_zone_query(
@@ -112,11 +78,6 @@
                 default
             }
         }
-<<<<<<< HEAD
-    """
-    response = admin_api_client.post(reverse('api'), {'query': query})
-    assert_read_only_mode(response)
-=======
     }
 """
 
@@ -126,14 +87,7 @@
     variables = {'name': 'test shipping', 'countries': ['PL']}
     response = staff_api_client.post_graphql(
         query, variables, permissions=[permission_manage_shipping])
-    content = get_graphql_content(response)
-    data = content['data']['shippingZoneCreate']
-    assert not data['errors']
-    zone = data['shippingZone']
-    assert zone['name'] == 'test shipping'
-    assert zone['countries'] == [{'code': 'PL'}]
-    assert zone['default'] == False
->>>>>>> 3b0b10f0
+    assert_read_only_mode(response)
 
 
 def test_create_default_shipping_zone(
@@ -142,13 +96,7 @@
     variables = {'default': True, 'name': 'test shipping', 'countries': ['PL']}
     response = staff_api_client.post_graphql(
         query, variables, permissions=[permission_manage_shipping])
-    content = get_graphql_content(response)
-    data = content['data']['shippingZoneCreate']
-    assert not data['errors']
-    zone = data['shippingZone']
-    assert zone['name'] == 'test shipping'
-    assert zone['countries'] == []
-    assert zone['default'] == True
+    assert_read_only_mode(response)
 
 
 def test_create_duplicated_default_shipping_zone(
@@ -160,12 +108,7 @@
     variables = {'default': True, 'name': 'test shipping', 'countries': ['PL']}
     response = staff_api_client.post_graphql(
         query, variables, permissions=[permission_manage_shipping])
-    content = get_graphql_content(response)
-    data = content['data']['shippingZoneCreate']
-    assert data['errors']
-    assert data['errors'][0]['field'] == 'default'
-    assert data['errors'][0]['message'] == (
-        'Default shipping zone already exists.')
+    assert_read_only_mode(response)
 
 
 UPDATE_SHIPPING_ZONE_QUERY = """
@@ -191,26 +134,11 @@
         staff_api_client, shipping_zone, permission_manage_shipping):
     query = UPDATE_SHIPPING_ZONE_QUERY
     name = 'Parabolic name'
-<<<<<<< HEAD
-    shipping_id = graphene.Node.to_global_id(
-        'ShippingZone', shipping_zone.pk)
-    assert shipping_zone.name != name
-    variables = json.dumps(
-        {'id': shipping_id, 'name': name})
-    response = admin_api_client.post(
-        reverse('api'), {'query': query, 'variables': variables})
-    assert_read_only_mode(response)
-=======
     shipping_id = graphene.Node.to_global_id('ShippingZone', shipping_zone.pk)
     variables = {'id': shipping_id, 'name': name, 'countries': []}
     response = staff_api_client.post_graphql(
         query, variables, permissions=[permission_manage_shipping])
-    content = get_graphql_content(response)
-    data = content['data']['shippingZoneUpdate']
-    assert not data['errors']
-    data = content['data']['shippingZoneUpdate']['shippingZone']
-    assert data['name'] == name
->>>>>>> 3b0b10f0
+    assert_read_only_mode(response)
 
 
 def test_update_shipping_zone_default_exists(
@@ -230,12 +158,7 @@
         'default': True}
     response = staff_api_client.post_graphql(
         query, variables, permissions=[permission_manage_shipping])
-    content = get_graphql_content(response)
-    data = content['data']['shippingZoneUpdate']
-    assert data['errors']
-    assert data['errors'][0]['field'] == 'default'
-    assert data['errors'][0]['message'] == (
-        'Default shipping zone already exists.')
+    assert_read_only_mode(response)
 
 
 def test_delete_shipping_zone(
@@ -251,21 +174,10 @@
     """
     shipping_zone_id = graphene.Node.to_global_id(
         'ShippingZone', shipping_zone.pk)
-<<<<<<< HEAD
-    variables = json.dumps({'id': shipping_zone_id})
-    response = admin_api_client.post(
-        reverse('api'), {'query': query, 'variables': variables})
-    assert_read_only_mode(response)
-=======
     variables = {'id': shipping_zone_id}
     response = staff_api_client.post_graphql(
         query, variables, permissions=[permission_manage_shipping])
-    content = get_graphql_content(response)
-    data = content['data']['shippingZoneDelete']['shippingZone']
-    assert data['name'] == shipping_zone.name
-    with pytest.raises(shipping_zone._meta.model.DoesNotExist):
-        shipping_zone.refresh_from_db()
->>>>>>> 3b0b10f0
+    assert_read_only_mode(response)
 
 
 PRICE_BASED_SHIPPING_QUERY = """
@@ -313,15 +225,6 @@
     price = 12.34
     shipping_zone_id = graphene.Node.to_global_id(
         'ShippingZone', shipping_zone.pk)
-<<<<<<< HEAD
-    variables = json.dumps({
-        'shippingZone': shipping_zone_id, 'name': name, 'price': price,
-        'minimumOrderPrice': min_price, 'maximumOrderPrice': max_price,
-        'type': ShippingMethodTypeEnum.PRICE_BASED.name})
-    response = admin_api_client.post(
-        reverse('api'), {'query': query, 'variables': variables})
-    assert_read_only_mode(response)
-=======
     variables = {
         'shippingZone': shipping_zone_id,
         'name': name,
@@ -331,14 +234,7 @@
         'type': ShippingMethodTypeEnum.PRICE.name}
     response = staff_api_client.post_graphql(
         query, variables, permissions=[permission_manage_shipping])
-    content = get_graphql_content(response)
-    data = content['data']['shippingPriceCreate']['shippingMethod']
-    assert 'errors' not in data
-    assert data['name'] == name
-    assert data['price']['amount'] == float(price)
-    assert data['minimumOrderPrice'] == expected_min_price
-    assert data['maximumOrderPrice'] == expected_max_price
-    assert data['type'] == ShippingMethodTypeEnum.PRICE.name
+    assert_read_only_mode(response)
 
 
 @pytest.mark.parametrize(
@@ -370,9 +266,7 @@
         'type': ShippingMethodTypeEnum.PRICE.name}
     response = staff_api_client.post_graphql(
         query, variables, permissions=[permission_manage_shipping])
-    content = get_graphql_content(response)
-    data = content['data']['shippingPriceCreate']
-    assert data['errors'][0] == expected_error
+    assert_read_only_mode(response)
 
 
 WEIGHT_BASED_SHIPPING_QUERY = """
@@ -402,7 +296,6 @@
         }
     }
 """
->>>>>>> 3b0b10f0
 
 
 @pytest.mark.parametrize(
@@ -422,15 +315,6 @@
     query = WEIGHT_BASED_SHIPPING_QUERY
     shipping_zone_id = graphene.Node.to_global_id(
         'ShippingZone', shipping_zone.pk)
-<<<<<<< HEAD
-    variables = json.dumps({
-        'shippingZone': shipping_zone_id, 'name': 'DHL', 'price': '12.34',
-        'minimumOrderWeight': min_weight, 'maximumOrderWeight': max_weight,
-        'type': ShippingMethodTypeEnum.WEIGHT_BASED.name})
-    response = admin_api_client.post(
-        reverse('api'), {'query': query, 'variables': variables})
-    assert_read_only_mode(response)
-=======
     variables = {
         'shippingZone': shipping_zone_id,
         'name': 'DHL',
@@ -440,11 +324,7 @@
         'type': ShippingMethodTypeEnum.WEIGHT.name}
     response = staff_api_client.post_graphql(
         query, variables, permissions=[permission_manage_shipping])
-    content = get_graphql_content(response)
-    data = content['data']['shippingPriceCreate']['shippingMethod']
-    assert data['minimumOrderWeight'] == expected_min_weight
-    assert data['maximumOrderWeight'] == expected_max_weight
->>>>>>> 3b0b10f0
+    assert_read_only_mode(response)
 
 
 @pytest.mark.parametrize(
@@ -467,46 +347,6 @@
                 'Maximum order weight should be larger than the minimum.'  # noqa
             })))
 def test_create_weight_shipping_method_errors(
-<<<<<<< HEAD
-        shipping_zone, admin_api_client, min_weight, max_weight,
-        expected_error, weight_based_shipping_query):
-    query = weight_based_shipping_query
-    shipping_zone_id = graphene.Node.to_global_id(
-        'ShippingZone', shipping_zone.pk)
-    variables = json.dumps({
-        'shippingZone': shipping_zone_id, 'name': 'DHL', 'price': '12.34',
-        'minimumOrderWeight': min_weight, 'maximumOrderWeight': max_weight,
-        'type': ShippingMethodTypeEnum.WEIGHT_BASED.name})
-    response = admin_api_client.post(
-        reverse('api'), {'query': query, 'variables': variables})
-    assert_read_only_mode(response)
-
-
-@pytest.mark.parametrize(
-    'min_price, max_price, expected_error',
-    (
-        (None, 15, {
-            'field': 'minimumOrderPrice',
-            'message': 'Minimum order price is required'
-                       ' for Price Based shipping.'}),
-        (20, 15, {
-            'field': 'maximumOrderPrice',
-            'message': 'Maximum order price should be larger than the minimum.'
-        })))
-def test_create_price_shipping_method_errors(
-        shipping_zone, admin_api_client, min_price, max_price,
-        expected_error, price_based_shipping_query):
-    query = price_based_shipping_query
-    shipping_zone_id = graphene.Node.to_global_id(
-        'ShippingZone', shipping_zone.pk)
-    variables = json.dumps({
-        'shippingZone': shipping_zone_id, 'name': 'DHL', 'price': '12.34',
-        'minimumOrderPrice': min_price, 'maximumOrderPrice': max_price,
-        'type': ShippingMethodTypeEnum.PRICE_BASED.name})
-    response = admin_api_client.post(
-        reverse('api'), {'query': query, 'variables': variables})
-    assert_read_only_mode(response)
-=======
         shipping_zone, staff_api_client, min_weight, max_weight,
         expected_error, permission_manage_shipping):
     query = WEIGHT_BASED_SHIPPING_QUERY
@@ -521,10 +361,7 @@
         'type': ShippingMethodTypeEnum.WEIGHT.name}
     response = staff_api_client.post_graphql(
         query, variables, permissions=[permission_manage_shipping])
-    content = get_graphql_content(response)
-    data = content['data']['shippingPriceCreate']
-    assert data['errors'][0] == expected_error
->>>>>>> 3b0b10f0
+    assert_read_only_mode(response)
 
 
 def test_update_shipping_method(
@@ -560,18 +397,6 @@
         'ShippingZone', shipping_zone.pk)
     shipping_method_id = graphene.Node.to_global_id(
         'ShippingMethod', shipping_method.pk)
-<<<<<<< HEAD
-    variables = json.dumps(
-        {
-            'shippingZone': shipping_zone_id,
-            'price': price,
-            'id': shipping_method_id,
-            'minimumOrderPrice': '12.00',
-            'type': ShippingMethodTypeEnum.PRICE_BASED.name})
-    response = admin_api_client.post(
-        reverse('api'), {'query': query, 'variables': variables})
-    assert_read_only_mode(response)
-=======
     variables = {
         'shippingZone': shipping_zone_id,
         'price': price,
@@ -580,10 +405,7 @@
         'type': ShippingMethodTypeEnum.PRICE.name}
     response = staff_api_client.post_graphql(
         query, variables, permissions=[permission_manage_shipping])
-    content = get_graphql_content(response)
-    data = content['data']['shippingPriceUpdate']['shippingMethod']
-    assert data['price']['amount'] == float(price)
->>>>>>> 3b0b10f0
+    assert_read_only_mode(response)
 
 
 def test_delete_shipping_method(
@@ -601,18 +423,7 @@
         """
     shipping_method_id = graphene.Node.to_global_id(
         'ShippingMethod', shipping_method.pk)
-<<<<<<< HEAD
-    variables = json.dumps({'id': shipping_method_id})
-    response = admin_api_client.post(
-        reverse('api'), {'query': query, 'variables': variables})
-    assert_read_only_mode(response)
-=======
     variables = {'id': shipping_method_id}
     response = staff_api_client.post_graphql(
         query, variables, permissions=[permission_manage_shipping])
-    content = get_graphql_content(response)
-    data = content['data']['shippingPriceDelete']['shippingMethod']
-    assert data['price']['amount'] == float(shipping_method.price.amount)
-    with pytest.raises(shipping_method._meta.model.DoesNotExist):
-        shipping_method.refresh_from_db()
->>>>>>> 3b0b10f0
+    assert_read_only_mode(response)